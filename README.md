--- conflicted
+++ resolved
@@ -2,30 +2,6 @@
 [![build](https://github.com/may-/joeys2t/actions/workflows/main.yml/badge.svg)](https://github.com/may-/joeys2t/actions/workflows/main.yml)
 [![License](https://img.shields.io/badge/License-Apache_2.0-blue.svg)](https://opensource.org/licenses/Apache-2.0)
 
-<<<<<<< HEAD
-=======
-## What's new
-- 4th September 2022: upgraded to JoeyNMT v2.1.0
-
-- 17th Augst 2022: [Joey S2T Hands-on Tutorial](https://github.com/may-/joeys2t/blob/main/notebooks/joeyS2T_ASR_tutorial.ipynb)  
-  [＠IT](https://atmarkit.itmedia.co.jp) にて、 [「Python＋Pytorch」と「JoeyNMT」で学ぶニューラル機械翻訳 第三回](https://atmarkit.itmedia.co.jp/ait/articles/2208/17/news002.html) の記事が公開されました。
-
-- 21st July 2022: [Joey NMT v2.0 Hands-on Tutorial](notebooks/tokenizer_tutorial_ja.ipynb) (in Japanese)  
-  [＠IT](https://atmarkit.itmedia.co.jp) にて、 [「Python＋Pytorch」と「JoeyNMT」で学ぶニューラル機械翻訳 第二回](https://atmarkit.itmedia.co.jp/ait/articles/2207/21/news006.html) の記事が公開されました。
-
-- 29th June 2022: [Joey NMT v2.0 Hands-on Tutorial](notebooks/fine_tuning_tutorial_enja.ipynb) (in Japanese)  
-  [＠IT](https://atmarkit.itmedia.co.jp) にて、 [「Python＋Pytorch」と「JoeyNMT」で学ぶニューラル機械翻訳 第一回](https://atmarkit.itmedia.co.jp/ait/articles/2206/29/news008.html) の記事が公開されました。
-
-
-## Goal and Purpose
-:koala: Joey NMT framework is developed for educational purposes.
-It aims to be a **clean** and **minimalistic** code base to help novices 
-find fast answers to the following questions.
-- :grey_question: How to implement classic NMT architectures (RNN and Transformer) in PyTorch?
-- :grey_question: What are the building blocks of these architectures and how do they interact?
-- :grey_question: How to modify these blocks (e.g. deeper, wider, ...)?
-- :grey_question: How to modify the training procedure (e.g. add a regularizer)?
->>>>>>> 4a132900
 
 JoeyS2T is an extention of [JoeyNMT](https://github.com/joeynmt/joeynmt) for Speech-to-Text tasks.
 
@@ -38,7 +14,7 @@
 - CMVN, SpecAugment
 - WER evaluation
 
-Furthermore, all the functionalities in JoeyNMT v2.0 are also available from JoeyS2T:
+Furthermore, all the functionalities in JoeyNMT v2 are also available from JoeyS2T:
 - BLEU and ChrF evaluation
 - BPE tokenization (with BPE dropout option)
 - Beam search and greedy decoding (with repetition penalty, ngram blocker)
@@ -50,396 +26,42 @@
 
 
 ## Installation
-<<<<<<< HEAD
+
 JoeyS2T is built on [PyTorch](https://pytorch.org/). Please make sure you have a compatible environment.
 We tested JoeyS2T with
-- python 3.10
-- torch 1.11.0
-- cuda 11.5
-
-Clone this repository and install via pip:
-=======
-Joey NMT is built on [PyTorch](https://pytorch.org/). Please make sure you have a compatible environment.
-We tested Joey NMT v2.1 with
 - python 3.10
 - torch 1.12.1
 - cuda 11.6
 
-> :warning: **Warning**
-> When running on **GPU** you need to manually install the suitable PyTorch version 
-> for your [CUDA](https://developer.nvidia.com/cuda-zone) version.
-> For example, you can install PyTorch 1.12.1 with CUDA v11.6 as follows:
-> ```
-> $ pip install --upgrade torch==1.12.1 --extra-index-url https://download.pytorch.org/whl/cu116
-> ```
-> See [PyTorch installation instructions](https://pytorch.org/get-started/locally/).
-
-
-You can install Joey NMT either A. via [pip](https://pypi.org/project/joeynmt/) or B. from source.
-
-### A. Via pip (the latest stable version)
->>>>>>> 4a132900
+Clone this repository and install via pip:
 ```bash
 $ git clone https://github.com/may-/joeys2t.git
 $ cd joeynmt
-$ pip install . -e
-```
-<<<<<<< HEAD
-Run the unit tests:
-```bash
-$ python -m unittest
+$ pip install -e .
 ```
 
-=======
 
-
-### B. From source (for local development)
-1. Clone this repository:
-  ```bash
-  $ git clone https://github.com/may-/joeynmt.git
-  $ cd joeynmt
-  ```
-2. Install Joey NMT and it's requirements:
-  ```bash
-  $ pip install -e .
-  ```
-3. Run the unit tests:
-  ```bash
-  $ python -m unittest
-  ```
-
-
-## Change logs
-### v2.1
-- upgrade to python 3.10, torch 1.12
-- replace Automated Mixed Precision from NVIDA's amp to Pytorch's amp package
-- replace [discord.py](https://github.com/Rapptz/discord.py) with [pycord](https://github.com/Pycord-Development/pycord) in the Discord Bot demo
-- data iterator refactoring
-- add wmt14 ende / deen benchmark trained on v2 from scratch
-- add tokenizer tutorial
-- minor bugfixes
-
-<details><summary>previous releases</summary>
-
-### v2.0 *Breaking change!*
-- upgrade to python 3.9, torch 1.11
-- `torchtext.legacy` dependencies are completely replaced by `torch.utils.data`
-- `joeynmt/tokenizers.py`: handles tokenization internally (also supports bpe-dropout!)
-- `joeynmt/datasets.py`: loads data from plaintext, tsv, and huggingface's [datasets](https://github.com/huggingface/datasets)
-- `scripts/build_vocab.py`: trains subwords, creates joint vocab
-- enhancement in decoding
-  - scoring with hypotheses or references
-  - repetition penalty, ngram blocker
-  - attention plots for transformers
-- yapf, isort, flake8 introduced
-- bugfixes, minor refactoring
-
-> :warning: **Warning**
-> The models trained with Joey NMT v1.x can be decoded with Joey NMT v2.0.
-> But there is no guarantee that you can reproduce the same score as before.
-
-### v1.4
-- upgrade to sacrebleu 2.0, python 3.7, torch 1.8
-- bugfixes
-
-### v1.3
-- upgrade to torchtext 0.9 (torchtext -> torchtext.legacy)
-- n-best decoding
-- demo colab notebook
-
-### v1.0
-- Multi-GPU support
-- fp16 (half precision) support
-
-</details>
->>>>>>> 4a132900
 
 ## Documentation & Tutorials
 
 Please check the JoeyNMT's [documentation](https://joeynmt.readthedocs.io) first, if you are not familiar with JoeyNMT yet.
 
 For details, follow the tutorials in [notebooks](notebooks) dir.
-<<<<<<< HEAD
+
 - [quick-start-with-joeynmt2](notebooks/quick-start-with-joeynmt2.ipynb)
-- [speech-to-text-with-joeynmt2](notebooks/joeyS2T_ASR_tutorial.ipynb) 
-=======
-#### v2.x
-- [quick start with joeynmt2](notebooks/joey_v2_demo.ipynb)
-- [fine tuning tutorial](notebooks/fine_tuning_tutorial_enja.ipynb)
-- [tokenizer tutorial](notebooks/tokenizer_tutorial_en.ipynb)
-- [joeyS2T ASR tutorial](https://github.com/may-/joeys2t/blob/main/notebooks/joeyS2T_ASR_tutorial.ipynb)
-
-#### v1.x
-- [demo notebook](notebooks/joey_v1_demo.ipynb)
-- [starter notebook](https://github.com/masakhane-io/masakhane-mt/blob/master/starter_notebook-custom-data.ipynb) Masakhane - Machine Translation for African Languages in [masakhane-io](https://github.com/masakhane-io/masakhane-mt)
-- [joeynmt toy models](https://github.com/bricksdont/joeynmt-toy-models) Collection of Joey NMT scripts by [@bricksdont](https://github.com/bricksdont)
-
-## Usage
-> :warning: **Warning**
-> For Joey NMT v1.x, please refer the archive [here](docs/JoeyNMT_v1.md).
-
-Joey NMT has 3 modes: `train`, `test`, and `translate`, and all of them takes a
-[YAML](https://yaml.org/)-style config file as argument.
-You can find examples in the `configs` directory.
-`small.yaml` contains a detailed explanation of configuration options.
-
-Most importantly, the configuration contains the description of the model architecture
-(e.g. number of hidden units in the encoder RNN), paths to the training, development and
-test data, and the training hyperparameters (learning rate, validation frequency etc.).
-
-> :memo: **Info**
-> Note that subword model training and joint vocabulary creation is not included
-> in the 3 modes above, has to be done separately.
-> We provide a script that takes care of it: `scritps/build_vocab.py`.
-> ```
-> $ python scripts/build_vocab.py configs/small.yaml --joint
-> ```
-
-### `train` mode
-For training, run 
-```bash
-$ python -m joeynmt train configs/small.yaml
-```
-This will train a model on the training data, validate on validation data, and store
-model parameters, vocabularies, validation outputs. All needed information should be
-specified in the `data`, `training` and `model` section of the config file (here
-`configs/small.yaml`).
-
-```
-model_dir/
-├── *.ckpt          # checkpoints
-├── *.hyps          # translated texts at validation
-├── config.yaml     # config file
-├── spm.model       # sentencepiece model / subword-nmt codes file
-├── src_vocab.txt   # src vocab
-├── trg_vocab.txt   # trg vocab
-├── train.log       # train log
-└── validation.txt  # validation scores
-```
-
-> :bulb: **Tip**
-> Be careful not to overwrite `model_dir`, set `overwrite: False` in the config file.
-
-
-
-### `test` mode
-This mode will generate translations for validation and test set (as specified in the
-configuration) in `model_dir/out.[dev|test]`.
-```
-$ python -m joeynmt test configs/small.yaml --ckpt model_dir/avg.ckpt
-```
-If `--ckpt` is not specified above, the checkpoint path in `load_model` of the config
-file or the best model in `model_dir` will be used to generate translations.
-
-You can specify i.e. [sacrebleu](https://github.com/mjpost/sacrebleu) options in the
-`test` section of the config file.
-
-> :bulb: **Tip**
-> `scripts/average_checkpoints.py` will generate averaged checkpoints for you.
-> ```
-> $ python scripts/average_checkpoints.py --inputs model_dir/*00.ckpt --output model_dir/avg.ckpt
-> ```
-
-If you want to output the log-probabilities of the hypotheses or references, you can
-specify `return_score: 'hyp'` or `return_score: 'ref'` in the testing section of the
-config. And run `test` with `--output_path` and `--save_scores` options.
-```
-$ python -m joeynmt test configs/small.yaml --ckpt model_dir/avg.ckpt --output_path model_dir/pred --save_scores
-```
-This will generate `model_dir/pred.{dev|test}.{scores|tokens}` which contains scores and corresponding tokens.
-
-> :memo: **Info**
-> - If you set `return_score: 'hyp'` with greedy decoding, then token-wise scores will be returned. The beam search will return sequence-level scores, because the scores are summed up per sequence during beam exploration.
-> - If you set `return_score: 'ref'`, the model looks up the probabilities of the given ground truth tokens, and both decoding and evaluation will be skipped.
-> - If you specify `n_best` >1 in config, the first translation in the nbest list will be used in the evaluation.
-
-
-
-### `translate` mode
-This mode accepts inputs from stdin and generate translations.
-
-- File translation
-  ```
-  $ python -m joeynmt translate configs/small.yaml < my_input.txt > output.txt
-  ```
-
-- Interactive translation
-  ```
-  $ python -m joeynmt translate configs/small.yaml
-  ```
-  You'll be prompted to type an input sentence. Joey NMT will then translate with the 
-  model specified in `--ckpt` or the config file.
-
-  > :bulb: **Tip**
-  > Interactive `translate` mode doesn't work with Multi-GPU.
-  > Please run it on single GPU or CPU.
->>>>>>> 4a132900
+- [speech-to-text-with-joeynmt2](notebooks/joeyS2T_ASR_tutorial.ipynb)
 
 
 
 ## Benchmarks & pretrained models
 
-<<<<<<< HEAD
 We provide [benchmarks](benchmarks_s2t.md) and pretraind models for Speech recognition (ASR) and speech-to-text translation (ST) with JoeyS2T.
 
 - [ASR on LibriSpeech](benchmarks_s2t.md#librispeech)
 - [ST on MuST-C en-de](benchmarks_s2t.md#must-c-v2-en-de)
-=======
-### wmt14 ende / deen
-
-We trained the models with JoeyNMT v2.1.0 from scratch.  
-cf) [wmt14 deen leaderboard](https://paperswithcode.com/sota/machine-translation-on-wmt2014-german-english) in paperswithcode
-
-Direction | Architecture | tok | dev | test | #params | download
---------- | :----------: | :-- | --: | ---: | ------: | :-------
-en->de | Transformer | sentencepiece | 24.36 | 24.38 | 60.5M | [wmt14_ende.tar.gz](https://cl.uni-heidelberg.de/statnlpgroup/joeynmt2/wmt14_ende.tar.gz) (766M)
-de->en | Transformer | sentencepiece | 30.60 | 30.51 | 60.5M | [wmt14_deen.tar.gz](https://cl.uni-heidelberg.de/statnlpgroup/joeynmt2/wmt14_deen.tar.gz) (766M)
-
-sacrebleu signature: `nrefs:1|case:mixed|eff:no|tok:13a|smooth:exp|version:2.2.0`
-
----
-
-> :warning: **Warning**
-> The following models are trained with JoeynNMT v1.x, and decoded with Joey NMT v2.0. 
-> See `config_v1.yaml` and `config_v2.yaml` in the linked zip, respectively.
-> Joey NMT v1.x benchmarks are archived [here](docs/benchmarks_v1.md).
-
-### iwslt14 deen
-
-Pre-processing with Moses decoder tools as in [this script](scripts/get_iwslt14_bpe.sh).
-
-Direction | Architecture | tok | dev | test | #params | download
---------- | :----------: | :-- | --: | ---: | ------: | :-------
-de->en | RNN | subword-nmt | 31.77 | 30.74 | 61M | [rnn_iwslt14_deen_bpe.tar.gz](https://cl.uni-heidelberg.de/statnlpgroup/joeynmt2/rnn_iwslt14_deen_bpe.tar.gz) (672MB)
-de->en | Transformer | subword-nmt | 34.53 | 33.73 | 19M | [transformer_iwslt14_deen_bpe.tar.gz](https://cl.uni-heidelberg.de/statnlpgroup/joeynmt2/transformer_iwslt14_deen_bpe.tar.gz) (221MB)
-
-sacrebleu signature: `nrefs:1|case:lc|eff:no|tok:13a|smooth:exp|version:2.0.0`
-
-> :memo: **Info**
-> For interactive translate mode, you should specify `pretokenizer: "moses"` in the both src's and trg's `tokenizer_cfg`,
-> so that you can input raw sentence. Then `MosesTokenizer` and `MosesDetokenizer` will be applied internally.
-> For test mode, we used the preprocessed texts as input and set `pretokenizer: "none"` in the config.
-
-
-### Masakhane JW300 afen / enaf
-
-We picked the pretrained models and configs (bpe codes file etc.) from [masakhane.io](https://github.com/masakhane-io/masakhane-mt).
-
-Direction | Architecture | tok | dev | test | #params | download
---------- | :----------: | :-- | --: | ---: | ------: | :-------
-af->en | Transformer | subword-nmt | - | 57.70 | 46M | [transformer_jw300_afen.tar.gz](https://cl.uni-heidelberg.de/statnlpgroup/joeynmt2/transformer_jw300_afen.tar.gz) (525MB)
-en->af | Transformer | subword-nmt | 47.24 | 47.31 | 24M | [transformer_jw300_enaf.tar.gz](https://cl.uni-heidelberg.de/statnlpgroup/joeynmt2/transformer_jw300_enaf.tar.gz) (285MB)
-
-sacrebleu signature: `nrefs:1|case:mixed|eff:no|tok:intl|smooth:exp|version:2.0.0`
-
-
-### JParaCrawl enja / jaen
-
-For training, we split JparaCrawl v2 into train and dev set and trained a model on them.
-Please check the preprocessing script [here](scripts/get_jparacrawl.sh).
-We tested then on [kftt](http://www.phontron.com/kftt/) test set and [wmt20]() test set, respectively. 
-
-Direction | Architecture | tok | wmt20 | kftt | #params | download
---------- | ------------ | :-- | ---: | ------: | ------: | :-------
-en->ja | Transformer | sentencepiece | 17.66 | 14.31 | 225M | [jparacrawl_enja.tar.gz](https://cl.uni-heidelberg.de/statnlpgroup/joeynmt2/jparacrawl_enja.tar.gz) (2.3GB)
-ja->en | Transformer | sentencepiece | 14.97 | 11.49 | 221M | [jparacrawl_jaen.tar.gz](https://cl.uni-heidelberg.de/statnlpgroup/joeynmt2/jparacrawl_jaen.tar.gz) (2.2GB)
-
-sacrebleu signature: 
-- en->ja `nrefs:1|case:mixed|eff:no|tok:ja-mecab-0.996-IPA|smooth:exp|version:2.0.0`
-- ja->en `nrefs:1|case:mixed|eff:no|tok:intl|smooth:exp|version:2.0.0`
-
-*Note: In wmt20 test set, `newstest2020-enja` has 1000 examples, `newstest2020-jaen` has 993 examples.*
-
-
-## Coding
-In order to keep the code clean and readable, we make use of:
-- Style checks:
-  - [pylint](https://pylint.pycqa.org/) with (mostly) PEP8 conventions, see `.pylintrc`.
-  - [yapf](https://github.com/google/yapf), [isort](https://github.com/PyCQA/isort),
-    and [flake8](https://flake8.pycqa.org/); see `.style.yapf`, `setup.cfg` and `Makefile`.
-- Typing: Every function has documented input types.
-- Docstrings: Every function, class and module has docstrings describing their purpose and usage.
-- Unittests: Every module has unit tests, defined in `test/unit/`.
-
-To ensure the repository stays clean, unittests and linters are triggered by github's
-workflow on every push or pull request to `main` branch. Before you create a pull request,
-you can check the validity of your modifications with the following commands:
-```
-$ make check
-$ make test
-```
-
-## Contributing
-Since this codebase is supposed to stay clean and minimalistic, contributions addressing
-the following are welcome:
-- code correctness
-- code cleanliness
-- documentation quality
-- speed or memory improvements
-- resolving issues
-- providing pre-trained models
-
-Code extending the functionalities beyond the basics will most likely not end up in the
-main branch, but we're curious to learn what you used Joey NMT for.
-
-
-## Projects and Extensions
-Here we'll collect projects and repositories that are based on Joey NMT, so you can find
-inspiration and examples on how to modify and extend the code.
-
-### Joey NMT v2.x
-- :ear: **JoeyS2T**. Joey NMT is extended for Speech-to-Text tasks! [Code](https://github.com/may-/joeys2t)
-- :right_anger_bubble: **Discord Joey**. This script demonstrates how to deploy Joey NMT models as a Chatbot on Discord. [Code](scripts/discord_joey.py)
-
-### Joey NMT v1.x
-- :spider_web: **Masakhane Web**. [@CateGitau](https://github.com/categitau), [@Kabongosalomon](https://github.com/Kabongosalomon), [@vukosim](https://github.com/vukosim) and team built a whole web translation platform for the African NMT models that Masakhane built with Joey NMT. The best is: it's completely open-source, so anyone can contribute new models or features. Try it out [here](http://translate.masakhane.io/), and check out the [code](https://github.com/dsfsi/masakhane-web).
-- :gear: **MutNMT**. [@sjarmero](https://github.com/sjarmero) created a web application to train NMT: it lets the user train, inspect, evaluate and translate with Joey NMT --- perfect for NMT newbies! Code [here](https://github.com/Prompsit/mutnmt). The tool was developed by [Prompsit](https://www.prompsit.com/) in the framework of the European project [MultiTraiNMT](http://www.multitrainmt.eu/).
-- :star2: **Cantonese-Mandarin Translator**. [@evelynkyl](https://github.com/evelynkyl/) trained different NMT models for translating between the low-resourced Cantonese and Mandarin,  with the help of some cool parallel sentence mining tricks! Check out her work [here](https://github.com/evelynkyl/yue_nmt).
-- :book: **Russian-Belarusian Translator**. [@tsimafeip](https://github.com/tsimafeip) built a translator from Russian to Belarusian and adapted it to legal and medical domains. The code can be found [here](https://github.com/tsimafeip/Translator/).
-- :muscle: **Reinforcement Learning**. [@samuki](https://github.com/samuki/) implemented various policy gradient variants in Joey NMT: here's the [code](https://github.com/samuki/reinforce-joey), could the logo be any more perfect? :muscle: :koala:
-- :hand: **Sign Language Translation**. [@neccam](https://github.com/neccam/) built a sign language translator that continuosly recognizes sign language and translates it. Check out the [code](https://github.com/neccam/slt) and the [CVPR 2020 paper](https://openaccess.thecvf.com/content_CVPR_2020/html/Camgoz_Sign_Language_Transformers_Joint_End-to-End_Sign_Language_Recognition_and_Translation_CVPR_2020_paper.html)!
-- :abc: [@bpopeters](https://github.com/bpopeters/) built [Possum-NMT](https://github.com/deep-spin/sigmorphon-seq2seq) for multilingual grapheme-to-phoneme transduction and morphologic inflection. Read their [paper](https://www.aclweb.org/anthology/2020.sigmorphon-1.4.pdf) for SIGMORPHON 2020!
-- :camera: **Image Captioning**. [@pperle](https://github.com/pperle) and [@stdhd](https://github.com/stdhd) built an image captioning tool on top of Joey NMT, check out the [code](https://github.com/stdhd/image_captioning) and the [demo](https://image2caption.pascalperle.de/)!
-- :bulb: **Joey Toy Models**. [@bricksdont](https://github.com/bricksdont) built a [collection of scripts](https://github.com/bricksdont/joeynmt-toy-models) showing how to install Joey NMT, preprocess data, train and evaluate models. This is a great starting point for anyone who wants to run systematic experiments, tends to forget python calls, or doesn't like to run notebook cells! 
-- :earth_africa: **African NMT**. [@jaderabbit](https://github.com/jaderabbit) started an initiative at the Indaba Deep Learning School 2019 to ["put African NMT on the map"](https://twitter.com/alienelf/status/1168159616167010305). The goal is to build and collect NMT models for low-resource African languages. The [Masakhane repository](https://github.com/masakhane-io/masakhane-mt) contains and explains all the code you need to train Joey NMT and points to data sources. It also contains benchmark models and configurations that members of Masakhane have built for various African languages. Furthermore, you might be interested in joining the [Masakhane community](https://github.com/masakhane-io/masakhane-community) if you're generally interested in low-resource NLP/NMT. Also see the [EMNLP Findings paper](https://arxiv.org/abs/2010.02353).
-- :speech_balloon: **Slack Joey**. [Code](https://github.com/juliakreutzer/slack-joey) to locally deploy a Joey NMT model as chat bot in a Slack workspace. It's a convenient way to probe your model without having to implement an API. And bad translations for chat messages can be very entertaining, too ;)
-- :globe_with_meridians: **Flask Joey**. [@kevindegila](https://github.com/kevindegila) built a [flask interface to Joey](https://github.com/kevindegila/flask-joey), so you can deploy your trained model in a web app and query it in the browser. 
-- :busts_in_silhouette: **User Study**. We evaluated the code quality of this repository by testing the understanding of novices through quiz questions. Find the details in Section 3 of the [Joey NMT paper](https://arxiv.org/abs/1907.12484).
-- :pencil: **Self-Regulated Interactive Seq2Seq Learning**. Julia Kreutzer and Stefan Riezler. Published at ACL 2019. [Paper](https://arxiv.org/abs/1907.05190) and [Code](https://github.com/juliakreutzer/joeynmt/tree/acl19). This project augments the standard fully-supervised learning regime by weak and self-supervision for a better trade-off of quality and supervision costs in interactive NMT.
-- :camel: **Hieroglyph Translation**. Joey NMT was used to translate hieroglyphs in [this IWSLT 2019 paper](https://www.cl.uni-heidelberg.de/statnlpgroup/publications/IWSLT2019.pdf) by Philipp Wiesenbach and Stefan Riezler. They gave Joey NMT multi-tasking abilities. 
-
-If you used Joey NMT for a project, publication or built some code on top of it, let us know and we'll link it here.
->>>>>>> 4a132900
 
 
 ## Contact
 Please leave an issue if you have found a bug in the code.
 
 For general questions, email me at `ohta <at> cl.uni-heidelberg.de`.
-
-
-<<<<<<< HEAD
-=======
-## Reference
-If you use Joey NMT in a publication or thesis, please cite the following [paper](https://arxiv.org/abs/1907.12484):
-
-```
-@inproceedings{kreutzer-etal-2019-joey,
-    title = "Joey {NMT}: A Minimalist {NMT} Toolkit for Novices",
-    author = "Kreutzer, Julia  and
-      Bastings, Jasmijn  and
-      Riezler, Stefan",
-    booktitle = "Proceedings of the 2019 Conference on Empirical Methods in Natural Language Processing and the 9th International Joint Conference on Natural Language Processing (EMNLP-IJCNLP): System Demonstrations",
-    month = nov,
-    year = "2019",
-    address = "Hong Kong, China",
-    publisher = "Association for Computational Linguistics",
-    url = "https://www.aclweb.org/anthology/D19-3019",
-    doi = "10.18653/v1/D19-3019",
-    pages = "109--114",
-}
-```
-
-## Naming
-Joeys are [infant marsupials](https://en.wikipedia.org/wiki/Marsupial#Early_development). :koala:
->>>>>>> 4a132900
