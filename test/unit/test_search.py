from test.unit.test_helpers import TensorTestCase

import numpy as np
import torch

from joeynmt.decoders import RecurrentDecoder, TransformerDecoder
from joeynmt.embeddings import Embeddings
from joeynmt.encoders import RecurrentEncoder
from joeynmt.model import Model
from joeynmt.search import beam_search, greedy
from joeynmt.vocabulary import Vocabulary


class TestSearch(TensorTestCase):
    # pylint: disable=too-many-instance-attributes
    def setUp(self):
        self.emb_size = 12
        self.num_layers = 3
        self.hidden_size = 12
        self.ff_size = 24
        self.num_heads = 4
        self.dropout = 0.0
        self.encoder_hidden_size = 3
        self.vocab = Vocabulary(tokens=["word"])
        self.vocab_size = len(self.vocab)  # = 5
        seed = 42
        torch.manual_seed(seed)
        np.random.seed(seed)
        # self.bos_index = 2
        self.pad_index = 1
        # self.eos_index = 3

        self.expected_transformer_ids = [[5, 5, 5], [5, 5, 5]]
        self.expected_transformer_scores = np.array([[-1.257812, -1.382812, -1.421875],
                                                     [-1.234375, -1.382812, -1.414062]])

        self.expected_recurrent_ids = [[4, 0, 4], [4, 4, 4]]
        self.expected_recurrent_scores = np.array([
            [-1.1953125, -1.21875, -1.2421875],
            [-1.171875, -1.2109375, -1.2109375],
        ])

        # tolerance: cpu -> bfloat16, gpu -> float32
        self.tol = 1e-5 if torch.cuda.is_available() else 0.01


class TestSearchTransformer(TestSearch):

    def _build(self, batch_size):
        src_time_dim = 4
        vocab_size = 7

        emb = Embeddings(
            embedding_dim=self.emb_size,
            vocab_size=vocab_size,
            padding_idx=self.pad_index,
        )

        decoder = TransformerDecoder(
            num_layers=self.num_layers,
            num_heads=self.num_heads,
            hidden_size=self.hidden_size,
            ff_size=self.ff_size,
            dropout=self.dropout,
            emb_dropout=self.dropout,
            vocab_size=vocab_size,
            layer_norm="pre",
        )

        encoder_output = torch.rand(size=(batch_size, src_time_dim, self.hidden_size))

        for p in decoder.parameters():
            torch.nn.init.uniform_(p, -0.5, 0.5)

        src_mask = torch.ones(size=(batch_size, 1, src_time_dim)) == 1

        encoder_hidden = None  # unused

        model = Model(
            encoder=None,
            decoder=decoder,
            src_embed=emb,
            trg_embed=emb,
            src_vocab=self.vocab,
            trg_vocab=self.vocab,
        )
        return src_mask, model, encoder_output, encoder_hidden

    def test_transformer_greedy(self):
        batch_size = 2
        max_output_length = 3
        src_mask, model, encoder_output, encoder_hidden = self._build(
            batch_size=batch_size)

        with torch.autocast(device_type="cpu", enabled=False):
            output, scores, attention_scores = greedy(
                src_mask=src_mask,
                max_output_length=max_output_length,
                model=model,
                encoder_output=encoder_output,
                encoder_hidden=encoder_hidden,
                return_prob="hyp",
            )
        # Transformer greedy doesn't return attention scores
        # `return_attention = False` by default
        self.assertIsNone(attention_scores)

        # outputs
        self.assertEqual(output.shape, (batch_size, max_output_length))  # batch x time
        np.testing.assert_equal(output, self.expected_transformer_ids)

        # scores
        self.assertEqual(scores.shape, (batch_size, max_output_length))  # batch x time
        np.testing.assert_allclose(scores,
                                   self.expected_transformer_scores,
                                   rtol=self.tol)

    def test_transformer_beam1(self):
        batch_size = 2
        beam_size = 1
        alpha = 0.0
        n_best = 1
        max_output_length = 3
        src_mask, model, encoder_output, encoder_hidden = self._build(
            batch_size=batch_size)

        with torch.autocast(device_type="cpu", enabled=False):
            beam_output, beam_scores, attention_scores = beam_search(
                beam_size=beam_size,
                src_mask=src_mask,
                max_output_length=max_output_length,
                model=model,
                alpha=alpha,
                n_best=n_best,
                encoder_output=encoder_output,
                encoder_hidden=encoder_hidden,
                return_prob="hyp",
            )
        # Transformer beam doesn't return attention scores
        self.assertIsNone(attention_scores)

        # batch_size * n_best x hyp_len
        self.assertEqual(beam_output.shape, (batch_size * n_best, max_output_length))
        np.testing.assert_equal(beam_output, self.expected_transformer_ids)
<<<<<<< HEAD
        np.testing.assert_allclose(beam_scores, [[-4.1875], [-4.125]], rtol=1e-5)
=======
        np.testing.assert_allclose(beam_scores, [[-4.1875], [-4.125]], rtol=self.tol)
>>>>>>> 98a0b4bd

        # now compare to greedy, they should be the same for beam=1
        with torch.autocast(device_type="cpu", enabled=False):
            greedy_output, greedy_scores, _ = greedy(
                src_mask=src_mask,
                max_output_length=max_output_length,
                model=model,
                encoder_output=encoder_output,
                encoder_hidden=encoder_hidden,
                return_prob="hyp",
            )
        np.testing.assert_equal(beam_output, greedy_output)
        np.testing.assert_allclose(
            greedy_scores,
            self.expected_transformer_scores,
            rtol=self.tol,
        )

    def test_transformer_beam7(self):
        batch_size = 2
        beam_size = 7
        n_best = 5
        alpha = 1.0
        max_output_length = 3
        src_mask, model, encoder_output, encoder_hidden = self._build(
            batch_size=batch_size)

        with torch.autocast(device_type="cpu", enabled=False):
            output, scores, attention_scores = beam_search(
                beam_size=beam_size,
                src_mask=src_mask,
                max_output_length=max_output_length,
                model=model,
                alpha=alpha,
                n_best=n_best,
                encoder_output=encoder_output,
                encoder_hidden=encoder_hidden,
                return_prob="hyp",
            )
        # Transformer beam doesn't return attention scores
        self.assertIsNone(attention_scores)

        # batch_size * n_best x hyp_len (= time steps)
        self.assertEqual(output.shape, (batch_size * n_best, max_output_length))
        expected_output = [[5, 5, 5], [0, 5, 5], [0, 0, 5], [5, 5, 0], [5, 0, 5],
                           [5, 5, 5], [0, 5, 5], [5, 5, 0], [5, 0, 5], [0, 0, 5]]
        np.testing.assert_equal(output, expected_output)
<<<<<<< HEAD
        expected_scores = [
            [-3.140625],
            [-3.28125],
            [-3.4375],
            [-3.4375],
            [-3.46875],
            [-3.09375],
            [-3.296875],
            [-3.421875],
            [-3.421875],
            [-3.46875],
        ]
        np.testing.assert_allclose(scores, expected_scores, rtol=1e-5)
=======
        expected_scores = [[-3.140625], [-3.28125], [-3.4375], [-3.4375], [-3.46875],
                           [-3.09375], [-3.296875], [-3.42187], [-3.42187], [-3.46875]]
        np.testing.assert_allclose(scores, expected_scores, rtol=self.tol)
>>>>>>> 98a0b4bd

    def test_repetition_penalty_and_generate_unk(self):
        batch_size = 3
        max_output_length = 3
        src_mask, model, encoder_output, encoder_hidden = self._build(
            batch_size=batch_size)

        # no repetition penalty
        with torch.autocast(device_type="cpu", enabled=False):
            output, _, _ = greedy(
                src_mask=src_mask,
                max_output_length=max_output_length,
                model=model,
                encoder_output=encoder_output,
                encoder_hidden=encoder_hidden,
                generate_unk=False,
            )
        expected_output = [[5, 6, 4], [5, 6, 4], [5, 6, 6]]
        np.testing.assert_equal(output, expected_output)
        np.testing.assert_equal(np.count_nonzero(output), 9)  # no unk token generated

        # trg repetition penalty
        with torch.autocast(device_type="cpu", enabled=False):
            output_trg_penalty, _, _ = greedy(
                src_mask=src_mask,
                max_output_length=max_output_length,
                model=model,
                encoder_output=encoder_output,
                encoder_hidden=encoder_hidden,
                encoder_input=None,
                repetition_penalty=1.5,
                generate_unk=False,
            )
        expected_output_trg_penalty = [[5, 6, 4], [5, 6, 4], [5, 6, 4]]
        np.testing.assert_equal(output_trg_penalty, expected_output_trg_penalty)

        # src + trg repetition penalty
        # src_len = 4 (see self._build())
        src_tokens = torch.tensor([[4, 3, 1, 1], [5, 4, 3, 1], [5, 5, 6, 3]])
        src_mask = (src_tokens != 1).unsqueeze(1)
        with torch.autocast(device_type="cpu", enabled=False):
            output_src_penalty, _, attention = greedy(
                src_mask=src_mask,
                max_output_length=max_output_length,
                model=model,
                encoder_output=encoder_output,
                encoder_hidden=encoder_hidden,
                encoder_input=src_tokens,
                repetition_penalty=1.5,
                generate_unk=False,
                return_attention=True,
            )
        expected_output_src_penalty = [[5, 6, 4], [6, 4, 6], [4, 5, 6]]
        np.testing.assert_equal(output_src_penalty, expected_output_src_penalty)

        # Transformer Greedy can return attention probs
        expected_attention = np.array(
            [[[0.50390625, 0.49414062, 0.0, 0.0], [0.49804688, 0.5, 0.0, 0.0],
              [0.49804688, 0.50390625, 0.0, 0.0]],
             [[0.3359375, 0.33398438, 0.328125, 0.0],
              [0.33203125, 0.33984375, 0.32617188, 0.0],
              [0.33203125, 0.33984375, 0.328125, 0.0]],
             [[0.25390625, 0.24511719, 0.265625, 0.23632812],
              [0.25390625, 0.24414062, 0.26367188, 0.23828125],
<<<<<<< HEAD
              [0.24511719, 0.24023438, 0.26953125,
               0.24609375]]])  # (batch_size, trg_len, src_len) = (3, 3, 4)
        np.testing.assert_allclose(attention, expected_attention, rtol=1e-5)
=======
              [0.24511719, 0.24023438, 0.26953125, 0.24609375]]])
        # attention (batch_size, trg_len, src_len) = (3, 3, 4)
        np.testing.assert_allclose(attention, expected_attention, rtol=self.tol)
>>>>>>> 98a0b4bd

    def test_repetition_penalty_in_beam_search(self):
        batch_size = 2
        beam_size = 7
        n_best = 5
        alpha = 1.0
        max_output_length = 3
        src_mask, model, encoder_output, encoder_hidden = self._build(
            batch_size=batch_size)

        src_tokens = torch.tensor([[5, 5, 4], [5, 6, 6]])
        expected_output_with_penalty = [
            [6, 0, 5],
            [6, 0, 1],
            [6, 1, 0],
            [6, 0, 0],
            [0, 5, 6],
            [5, 1, 0],
            [1, 0, 5],
            [0, 5, 1],
            [4, 0, 5],
            [0, 5, 3],
        ]
        expected_scores_with_penalty = [
            [-3.953125],
            [-4.03125],
            [-4.125],
            [-4.125],
            [-4.15625],
            [-4.21875],
            [-4.25],
            [-4.3125],
            [-4.3125],
            [-4.34375],
        ]
        with torch.autocast(device_type="cpu", enabled=False):
            output_with_penalty, scores_with_penalty, _ = beam_search(
                beam_size=beam_size,
                src_mask=src_mask,
                max_output_length=max_output_length,
                model=model,
                alpha=alpha,
                n_best=n_best,
                encoder_output=encoder_output,
                encoder_hidden=encoder_hidden,
                encoder_input=src_tokens,
                repetition_penalty=1.5,
                return_prob="hyp",
            )

        np.testing.assert_equal(output_with_penalty, expected_output_with_penalty)
        np.testing.assert_allclose(scores_with_penalty,
                                   expected_scores_with_penalty,
                                   rtol=self.tol)

    def test_ngram_blocker(self):
        batch_size = 2
        max_output_length = 10
        no_repeat_ngram_size = 3
        src_mask, model, encoder_output, encoder_hidden = self._build(
            batch_size=batch_size)

        expected_output = [[5, 5, 5, 0, 5, 5, 0, 0, 5, 0],
                           [5, 5, 5, 0, 5, 5, 0, 0, 5, 0]]
<<<<<<< HEAD
        expected_scores = np.array([[
            -1.257812, -1.382812, -1.421875, -1.78125, -1.359375, -1.40625, -1.835938,
            -1.46875, -1.382812, -1.828125
        ],
                                    [
                                        -1.234375, -1.382812, -1.414062, -1.796875,
                                        -1.34375, -1.398438, -1.84375, -1.507812,
                                        -1.359375, -1.835938
                                    ]])
=======
        # yapf: disable
        expected_scores = [[-1.257812, -1.382812, -1.421875, -1.78125, -1.359375,
                            -1.40625, -1.835938, -1.46875, -1.382812, -1.828125],
                           [-1.234375, -1.382812, -1.414062, -1.796875, -1.34375,
                            -1.398438, -1.84375, -1.507812, -1.359375, -1.835938]]
>>>>>>> 98a0b4bd
        with torch.autocast(device_type="cpu", enabled=False):
            output, scores, _ = greedy(
                src_mask=src_mask,
                max_output_length=max_output_length,
                model=model,
                encoder_output=encoder_output,
                encoder_hidden=encoder_hidden,
                encoder_input=None,
                return_prob="hyp",
                no_repeat_ngram_size=no_repeat_ngram_size,
            )
        np.testing.assert_equal(output, expected_output)
        np.testing.assert_allclose(scores, expected_scores, rtol=self.tol)

    def test_ngram_blocker_in_beam_search(self):
        batch_size = 2
        beam_size = 3
        n_best = 3
        alpha = 1.0
        max_output_length = 10
        no_repeat_ngram_size = 3
        src_mask, model, encoder_output, encoder_hidden = self._build(
            batch_size=batch_size)

        expected_output = [
            [5, 5, 5, 0, 0, 0, 0, 0, 5, 5],
            [5, 5, 5, 0, 0, 0, 0, 0, 0, 0],
            [5, 5, 5, 0, 0, 0, 0, 0, 0, 5],
            [5, 5, 5, 0, 0, 0, 0, 0, 5, 5],
            [5, 5, 5, 0, 0, 0, 5, 5, 0, 5],
            [5, 5, 5, 0, 0, 0, 5, 5, 0, 0],
        ]
        expected_scores = [[-5.90625], [-5.90625], [-5.90625], [-5.90625], [-5.90625],
                           [-5.9375]]
        with torch.autocast(device_type="cpu", enabled=False):
            output, scores, _ = beam_search(
                beam_size=beam_size,
                src_mask=src_mask,
                max_output_length=max_output_length,
                model=model,
                alpha=alpha,
                n_best=n_best,
                encoder_output=encoder_output,
                encoder_hidden=encoder_hidden,
                encoder_input=None,
                return_prob="hyp",
                no_repeat_ngram_size=no_repeat_ngram_size,
            )

        np.testing.assert_equal(output, expected_output)
        np.testing.assert_allclose(scores, expected_scores, rtol=self.tol)


class TestSearchRecurrent(TestSearch):

    def _build(self, batch_size):
        src_time_dim = 4
        vocab_size = 7

        emb = Embeddings(
            embedding_dim=self.emb_size,
            vocab_size=vocab_size,
            padding_idx=self.pad_index,
        )

        encoder = RecurrentEncoder(
            emb_size=self.emb_size,
            num_layers=self.num_layers,
            hidden_size=self.encoder_hidden_size,
            bidirectional=True,
        )

        decoder = RecurrentDecoder(
            hidden_size=self.hidden_size,
            encoder=encoder,
            attention="bahdanau",
            emb_size=self.emb_size,
            vocab_size=self.vocab_size,
            num_layers=self.num_layers,
            init_hidden="bridge",
            input_feeding=True,
        )

        encoder_output = torch.rand(size=(batch_size, src_time_dim,
                                          encoder.output_size))

        for p in decoder.parameters():
            torch.nn.init.uniform_(p, -0.5, 0.5)

        src_mask = torch.ones(size=(batch_size, 1, src_time_dim)) == 1

        encoder_hidden = torch.rand(size=(batch_size, encoder.output_size))

        model = Model(
            encoder=encoder,
            decoder=decoder,
            src_embed=emb,
            trg_embed=emb,
            src_vocab=self.vocab,
            trg_vocab=self.vocab,
        )

        return src_mask, model, encoder_output, encoder_hidden

    def test_recurrent_greedy(self):
        batch_size = 2
        max_output_length = 3
        src_mask, model, encoder_output, encoder_hidden = self._build(
            batch_size=batch_size)

        with torch.autocast(device_type="cpu", enabled=False):
            output, scores, attention_scores = greedy(
                src_mask=src_mask,
                max_output_length=max_output_length,
                model=model,
                encoder_output=encoder_output,
                encoder_hidden=encoder_hidden,
                return_prob="hyp",
            )
        self.assertEqual(output.shape, (batch_size, max_output_length))
        np.testing.assert_equal(output, self.expected_recurrent_ids)
        np.testing.assert_allclose(scores,
                                   self.expected_recurrent_scores,
                                   rtol=self.tol)

        expected_attention_scores = np.array(
            [[[0.22949219, 0.24707031, 0.21386719, 0.31445312],
              [0.22949219, 0.24707031, 0.21386719, 0.31445312],
              [0.22851562, 0.24707031, 0.2109375, 0.31445312]],
             [[0.25390625, 0.2890625, 0.25585938, 0.19921875],
              [0.25195312, 0.2890625, 0.2578125, 0.20117188],
              [0.25390625, 0.2890625, 0.2578125, 0.20019531]]])
        np.testing.assert_array_almost_equal(attention_scores,
                                             expected_attention_scores)
        self.assertEqual(attention_scores.shape, (batch_size, max_output_length, 4))

    def test_recurrent_beam1(self):
        # beam=1 and greedy should return the same result
        batch_size = 2
        max_output_length = 3
        src_mask, model, encoder_output, encoder_hidden = self._build(
            batch_size=batch_size)

        with torch.autocast(device_type="cpu", enabled=False):
            greedy_output, greedy_scores, _ = greedy(
                src_mask=src_mask,
                max_output_length=max_output_length,
                model=model,
                encoder_output=encoder_output,
                encoder_hidden=encoder_hidden,
                return_prob="hyp",
            )
        self.assertEqual(greedy_output.shape, (batch_size, max_output_length))
        np.testing.assert_equal(greedy_output, self.expected_recurrent_ids)
        np.testing.assert_allclose(
            greedy_scores,
            self.expected_recurrent_scores,
            rtol=self.tol,
        )

        beam_size = 1
        alpha = 0.0
        n_best = 1
        with torch.autocast(device_type="cpu", enabled=False):
            beam_output, beam_scores, _ = beam_search(
                beam_size=beam_size,
                src_mask=src_mask,
                n_best=n_best,
                max_output_length=max_output_length,
                model=model,
                alpha=alpha,
                encoder_output=encoder_output,
                encoder_hidden=encoder_hidden,
                return_prob="hyp",
            )
        np.testing.assert_array_equal(greedy_output, beam_output)
<<<<<<< HEAD
        np.testing.assert_allclose(beam_scores, [[-3.65625], [-3.609375]], rtol=1e-5)
=======
        np.testing.assert_allclose(beam_scores,
                                   [[-3.65625], [-3.609375]],
                                   rtol=self.tol)
>>>>>>> 98a0b4bd

    def test_recurrent_beam7(self):
        batch_size = 2
        max_output_length = 3
        src_mask, model, encoder_output, encoder_hidden = self._build(
            batch_size=batch_size)

        beam_size = 7
        n_best = 5
        alpha = 1.0
        with torch.autocast(device_type="cpu", enabled=False):
            output, scores, _ = beam_search(
                beam_size=beam_size,
                src_mask=src_mask,
                max_output_length=max_output_length,
                model=model,
                alpha=alpha,
                n_best=n_best,
                encoder_output=encoder_output,
                encoder_hidden=encoder_hidden,
                return_prob="hyp",
            )

        self.assertEqual(output.shape, (batch_size * n_best, max_output_length))

        # output indices
        expected_output = [[4, 4, 4], [4, 4, 0], [4, 0, 4], [4, 0, 0], [0, 4, 4],
                           [4, 4, 4], [4, 4, 0], [4, 0, 4], [4, 0, 0], [0, 4, 4]]
        np.testing.assert_array_equal(output, expected_output)

        # log probabilities
        expected_scores = [
            [-2.71875],
            [-2.734375],
            [-2.734375],
            [-2.765625],
            [-2.859375],
            [-2.703125],
            [-2.71875],
            [-2.765625],
            [-2.8125],
            [-2.875],
        ]
        np.testing.assert_allclose(scores, expected_scores, rtol=self.tol)<|MERGE_RESOLUTION|>--- conflicted
+++ resolved
@@ -142,11 +142,7 @@
         # batch_size * n_best x hyp_len
         self.assertEqual(beam_output.shape, (batch_size * n_best, max_output_length))
         np.testing.assert_equal(beam_output, self.expected_transformer_ids)
-<<<<<<< HEAD
-        np.testing.assert_allclose(beam_scores, [[-4.1875], [-4.125]], rtol=1e-5)
-=======
         np.testing.assert_allclose(beam_scores, [[-4.1875], [-4.125]], rtol=self.tol)
->>>>>>> 98a0b4bd
 
         # now compare to greedy, they should be the same for beam=1
         with torch.autocast(device_type="cpu", enabled=False):
@@ -194,25 +190,9 @@
         expected_output = [[5, 5, 5], [0, 5, 5], [0, 0, 5], [5, 5, 0], [5, 0, 5],
                            [5, 5, 5], [0, 5, 5], [5, 5, 0], [5, 0, 5], [0, 0, 5]]
         np.testing.assert_equal(output, expected_output)
-<<<<<<< HEAD
-        expected_scores = [
-            [-3.140625],
-            [-3.28125],
-            [-3.4375],
-            [-3.4375],
-            [-3.46875],
-            [-3.09375],
-            [-3.296875],
-            [-3.421875],
-            [-3.421875],
-            [-3.46875],
-        ]
-        np.testing.assert_allclose(scores, expected_scores, rtol=1e-5)
-=======
         expected_scores = [[-3.140625], [-3.28125], [-3.4375], [-3.4375], [-3.46875],
                            [-3.09375], [-3.296875], [-3.42187], [-3.42187], [-3.46875]]
         np.testing.assert_allclose(scores, expected_scores, rtol=self.tol)
->>>>>>> 98a0b4bd
 
     def test_repetition_penalty_and_generate_unk(self):
         batch_size = 3
@@ -277,15 +257,9 @@
               [0.33203125, 0.33984375, 0.328125, 0.0]],
              [[0.25390625, 0.24511719, 0.265625, 0.23632812],
               [0.25390625, 0.24414062, 0.26367188, 0.23828125],
-<<<<<<< HEAD
-              [0.24511719, 0.24023438, 0.26953125,
-               0.24609375]]])  # (batch_size, trg_len, src_len) = (3, 3, 4)
-        np.testing.assert_allclose(attention, expected_attention, rtol=1e-5)
-=======
               [0.24511719, 0.24023438, 0.26953125, 0.24609375]]])
         # attention (batch_size, trg_len, src_len) = (3, 3, 4)
         np.testing.assert_allclose(attention, expected_attention, rtol=self.tol)
->>>>>>> 98a0b4bd
 
     def test_repetition_penalty_in_beam_search(self):
         batch_size = 2
@@ -350,23 +324,11 @@
 
         expected_output = [[5, 5, 5, 0, 5, 5, 0, 0, 5, 0],
                            [5, 5, 5, 0, 5, 5, 0, 0, 5, 0]]
-<<<<<<< HEAD
-        expected_scores = np.array([[
-            -1.257812, -1.382812, -1.421875, -1.78125, -1.359375, -1.40625, -1.835938,
-            -1.46875, -1.382812, -1.828125
-        ],
-                                    [
-                                        -1.234375, -1.382812, -1.414062, -1.796875,
-                                        -1.34375, -1.398438, -1.84375, -1.507812,
-                                        -1.359375, -1.835938
-                                    ]])
-=======
         # yapf: disable
         expected_scores = [[-1.257812, -1.382812, -1.421875, -1.78125, -1.359375,
                             -1.40625, -1.835938, -1.46875, -1.382812, -1.828125],
                            [-1.234375, -1.382812, -1.414062, -1.796875, -1.34375,
                             -1.398438, -1.84375, -1.507812, -1.359375, -1.835938]]
->>>>>>> 98a0b4bd
         with torch.autocast(device_type="cpu", enabled=False):
             output, scores, _ = greedy(
                 src_mask=src_mask,
@@ -543,13 +505,9 @@
                 return_prob="hyp",
             )
         np.testing.assert_array_equal(greedy_output, beam_output)
-<<<<<<< HEAD
-        np.testing.assert_allclose(beam_scores, [[-3.65625], [-3.609375]], rtol=1e-5)
-=======
         np.testing.assert_allclose(beam_scores,
                                    [[-3.65625], [-3.609375]],
                                    rtol=self.tol)
->>>>>>> 98a0b4bd
 
     def test_recurrent_beam7(self):
         batch_size = 2
