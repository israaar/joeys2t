--- conflicted
+++ resolved
@@ -59,11 +59,7 @@
     initializer: "xavier_uniform"   # initializer for all trainable weights (xavier_uniform, xavier_normal, zeros, normal, uniform)
     init_gain: 1.0                  # gain for Xavier initializer (default: 1.0)
     bias_initializer: "zeros"       # initializer for bias terms (xavier_uniform, xavier_normal, zeros, normal, uniform)
-<<<<<<< HEAD
-    embed_initializer: "xavier_uniform"     # initializer for embeddings (xavier_uniform, xavier_normal, zeros, normal, uniform)
-=======
     embed_initializer: "xavier_uniform"  # initializer for embeddings (xavier_uniform, xavier_normal, zeros, normal, uniform)
->>>>>>> 4a132900
     embed_init_gain: 1.0            # gain for Xavier initializer for embeddings (default: 1.0)
     tied_embeddings: True           # tie src and trg embeddings, only applicable if vocabularies are the same, default: False
     tied_softmax: True
