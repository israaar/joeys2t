# coding: utf-8
"""
Data module
"""
import logging
from functools import partial
from typing import Callable, List, Optional, Tuple, Union

import torch
from torch.utils.data import (
    BatchSampler,
    DataLoader,
    Dataset,
    RandomSampler,
    Sampler,
    SequentialSampler,
)

from joeynmt.batch import Batch, SpeechBatch
from joeynmt.constants import PAD_ID
from joeynmt.datasets import build_dataset
from joeynmt.helpers import log_data_info
from joeynmt.helpers_for_audio import pad_features
from joeynmt.tokenizers import build_tokenizer
from joeynmt.vocabulary import Vocabulary, build_vocab

logger = logging.getLogger(__name__)
CPU_DEVICE = torch.device("cpu")


def load_data(
    data_cfg: dict,
    datasets: list = None
) -> Tuple[Vocabulary, Vocabulary, Optional[Dataset], Optional[Dataset],
           Optional[Dataset], ]:
    """
    Load train, dev and optionally test data as specified in configuration.
    Vocabularies are created from the training set with a limit of `voc_limit` tokens
    and a minimum token frequency of `voc_min_freq` (specified in the configuration
    dictionary).

    The training data is filtered to include sentences up to `max_sent_length` on source
    and target side.

    If you set `random_{train|dev}_subset`, a random selection of this size is used
    from the {train|development} set instead of the full {train|development} set.

    :param data_cfg: configuration dictionary for data ("data" part of config file)
    :param datasets: list of dataset names to load
    :returns:
        - src_vocab: source vocabulary
        - trg_vocab: target vocabulary
        - train_data: training dataset
        - dev_data: development dataset
        - test_data: test dataset if given, otherwise None
    """
    if datasets is None:
        datasets = ["train", "dev", "test"]

    task = data_cfg["task"].upper()
    assert task in ["MT", "S2T"]

    src_cfg = data_cfg["src"]
    trg_cfg = data_cfg["trg"]

    # load data from files
    src_lang = src_cfg["lang"]
    trg_lang = trg_cfg["lang"]
    train_path = data_cfg.get("train", None)
    dev_path = data_cfg.get("dev", None)
    test_path = data_cfg.get("test", None)

    if train_path is None and dev_path is None and test_path is None:
        raise ValueError("Please specify at least one data source path.")

    # build tokenizer
    logger.info("Building tokenizer...")
    tokenizer = build_tokenizer(data_cfg)

    dataset_type = data_cfg.get("dataset_type", "plain").lower()
    if task == "S2T":
        assert dataset_type == "speech"
    dataset_cfg = data_cfg.get("dataset_cfg", {})

    # train data
    train_data = None
    if "train" in datasets and train_path is not None:
        train_subset = data_cfg.get("sample_train_subset", -1)
        if "random_train_subset" in data_cfg:
            logger.warning("`random_train_subset` option is obsolete. "
                           "Please use `sample_train_subset` instead.")
            train_subset = data_cfg.get("random_train_subset", train_subset)
        logger.info("Loading train set...")
        train_data = build_dataset(
            dataset_type=dataset_type,
            path=train_path,
            src_lang=src_lang,
            trg_lang=trg_lang,
            split="train",
            tokenizer=tokenizer,
<<<<<<< HEAD
            random_subset=train_subset,
=======
            random_subset=data_cfg.get("random_train_subset", -1),
            task=task,
>>>>>>> 5309de68
            **dataset_cfg,
        )

    # build vocab
    logger.info("Building vocabulary...")
    src_vocab, trg_vocab = build_vocab(data_cfg, dataset=train_data)

    # set vocab to tokenizer
    # pylint: disable=protected-access
    if task == "MT":
        tokenizer[src_lang].set_vocab(src_vocab._itos)
        tokenizer[trg_lang].set_vocab(trg_vocab._itos)
    elif task == "S2T":
        tokenizer["trg"].set_vocab(trg_vocab._itos)
    # pylint: enable=protected-access

    # encoding func
    if task == "MT":
        sequence_encoder = {
            src_lang: partial(src_vocab.sentences_to_ids, bos=False, eos=True),
            trg_lang: partial(trg_vocab.sentences_to_ids, bos=True, eos=True),
        }
    elif task == "S2T":
        sequence_encoder = {
            "src": partial(pad_features, embed_size=tokenizer["src"].num_freq),
            "trg": partial(trg_vocab.sentences_to_ids, bos=True, eos=True),
        }
    if train_data is not None:
        train_data.sequence_encoder = sequence_encoder

    # dev data
    dev_data = None
    if "dev" in datasets and dev_path is not None:
        dev_subset = data_cfg.get("sample_dev_subset", -1)
        if "random_dev_subset" in data_cfg:
            logger.warning("`random_dev_subset` option is obsolete. "
                           "Please use `sample_dev_subset` instead.")
            dev_subset = data_cfg.get("random_dev_subset", dev_subset)
        logger.info("Loading dev set...")
        dev_data = build_dataset(
            dataset_type=dataset_type,
            path=dev_path,
            src_lang=src_lang,
            trg_lang=trg_lang,
            split="dev",
            tokenizer=tokenizer,
            sequence_encoder=sequence_encoder,
<<<<<<< HEAD
            random_subset=dev_subset,
=======
            random_subset=data_cfg.get("random_dev_subset", -1),
            task=task,
>>>>>>> 5309de68
            **dataset_cfg,
        )

    # test data
    test_data = None
    if "test" in datasets and test_path is not None:
        logger.info("Loading test set...")
        test_data = build_dataset(
            dataset_type=dataset_type,
            path=test_path,
            src_lang=src_lang,
            trg_lang=trg_lang,
            split="test",
            tokenizer=tokenizer,
            sequence_encoder=sequence_encoder,
            random_subset=-1,  # no subsampling for test
            task=task,
            **dataset_cfg,
        )
    logger.info("Data loaded.")
    log_data_info(src_vocab, trg_vocab, train_data, dev_data, test_data)
    return src_vocab, trg_vocab, train_data, dev_data, test_data


def collate_fn(
    batch: List[Tuple],
    src_process: Callable,
    trg_process: Callable,
    pad_index: int = PAD_ID,
    device: torch.device = CPU_DEVICE,
    has_trg: bool = True,
    is_train: bool = True,
    **kwargs,
) -> Union[Batch, SpeechBatch]:
    """
    Custom collate function.
    See https://pytorch.org/docs/stable/data.html#dataloader-collate-fn for details.
    Note: you might need another collate_fn() if you switch to a different batch class.
    Please override the batch class here. (not in TrainManager)

    :param batch:
    :param src_process:
    :param trg_process:
    :param pad_index:
    :param device:
    :param has_trg:
    :param is_train:
    :return: joeynmt batch object
    """

    def _is_valid(s, t):
        # pylint: disable=no-else-return
        if has_trg:
            return s is not None and t is not None
        else:
            return s is not None

    batch = [(s, t) for s, t in batch if _is_valid(s, t)]
    src_list, trg_list = zip(*batch)
    assert len(batch) == len(src_list), (len(batch), len(src_list))
    assert all(s is not None for s in src_list), src_list
    src, src_length = src_process(src_list)

    if has_trg:
        assert all(t is not None for t in trg_list), trg_list
        assert trg_process is not None
        trg, trg_length = trg_process(trg_list)
    else:
        assert all(t is None for t in trg_list)
        trg, trg_length = None, None

    task = kwargs.get("task", "MT")
    if task == "MT":
        return Batch(
            src=torch.tensor(src).long(),
            src_length=torch.tensor(src_length).long(),
            trg=torch.tensor(trg).long() if trg else None,
            trg_length=torch.tensor(trg_length).long() if trg_length else None,
            device=device,
            pad_index=pad_index,
            has_trg=has_trg,
            is_train=is_train,
        )
    elif task == "S2T":
        return SpeechBatch(
            src=torch.tensor(src).float(),
            src_length=torch.tensor(src_length).long(),
            trg=torch.tensor(trg).long() if trg else None,
            trg_length=torch.tensor(trg_length).long() if trg_length else None,
            device=device,
            pad_index=pad_index,
            has_trg=has_trg,
            is_train=is_train,
        )


def make_data_iter(
    dataset: Dataset,
    batch_size: int,
    batch_type: str = "sentence",
    seed: int = 42,
    shuffle: bool = False,
    num_workers: int = 0,
    pad_index: int = PAD_ID,
    device: torch.device = CPU_DEVICE,
) -> DataLoader:
    """
    Returns a torch DataLoader for a torch Dataset. (no bucketing)

    :param dataset: torch dataset containing src and optionally trg
    :param batch_size: size of the batches the iterator prepares
    :param batch_type: measure batch size by sentence count or by token count
    :param seed: random seed for shuffling
    :param shuffle: whether to shuffle the data before each epoch
        (for testing, no effect even if set to True)
    :param num_workers: number of cpus for multiprocessing
    :param pad_index:
    :param device:
    :return: torch DataLoader
    """
    assert isinstance(dataset, Dataset), dataset
    # sampler
    sampler: Sampler[int]  # (type annotation)
    if shuffle and dataset.split == "train":
        generator = torch.Generator()
        generator.manual_seed(seed)
        sampler = RandomSampler(dataset, generator=generator)
    else:
        sampler = SequentialSampler(dataset)

    # batch generator
    if batch_type == "sentence":
        batch_sampler = SentenceBatchSampler(sampler,
                                             batch_size=batch_size,
                                             drop_last=False)
    elif batch_type == "token":
        batch_sampler = TokenBatchSampler(sampler,
                                          batch_size=batch_size,
                                          drop_last=False)

    assert dataset.sequence_encoder[dataset.src_lang] is not None
    if dataset.has_trg:
        assert dataset.sequence_encoder[dataset.trg_lang] is not None
    else:
        dataset.sequence_encoder[dataset.trg_lang] = None

    # data iterator
    return DataLoader(
        dataset,
        batch_sampler=batch_sampler,
        collate_fn=partial(
            collate_fn,
            src_process=dataset.sequence_encoder[dataset.src_lang],
            trg_process=dataset.sequence_encoder[dataset.trg_lang],
            pad_index=pad_index,
            device=device,
            has_trg=dataset.has_trg,
            is_train=dataset.split == "train",
            task=dataset.task,
        ),
        num_workers=num_workers,
    )


class SentenceBatchSampler(BatchSampler):
    """
    Wraps another sampler to yield a mini-batch of indices based on num of instances.
    An instance longer than dataset.max_len will be filtered out.

    :param sampler: Base sampler. Can be any iterable object
    :param batch_size: Size of mini-batch.
    :param drop_last: If `True`, the sampler will drop the last batch if its size
        would be less than `batch_size`
    """

    def __init__(self, sampler: Sampler, batch_size: int, drop_last: bool):
        super().__init__(sampler, batch_size, drop_last)

    def __iter__(self):
        batch = []
        d = self.sampler.data_source
        for idx in self.sampler:
            src, trg = d[idx]  # pylint: disable=unused-variable
            if src is not None:  # otherwise drop instance
                batch.append(idx)
                if len(batch) >= self.batch_size:
                    yield batch
                    batch = []
        if len(batch) > 0 and not self.drop_last:
            yield batch


class TokenBatchSampler(BatchSampler):
    """
    Wraps another sampler to yield a mini-batch of indices based on num of tokens
    (incl. padding). An instance longer than dataset.max_len or shorter than
    dataset.min_len will be filtered out.
    * no bucketing implemented

    :param sampler: Base sampler. Can be any iterable object
    :param batch_size: Size of mini-batch.
    :param drop_last: If `True`, the sampler will drop the last batch if
            its size would be less than `batch_size`
    """

    def __init__(self, sampler: Sampler, batch_size: int, drop_last: bool):
        super().__init__(sampler, batch_size, drop_last)

    def __iter__(self):
        batch = []
        max_tokens = 0
        d = self.sampler.data_source
        for idx in self.sampler:
            src, trg = d[idx]  # call __getitem__()
            if src is not None:  # otherwise drop instance
                src_len = 0 if src is None else len(src)
                trg_len = 0 if trg is None else len(trg)
                n_tokens = 0 if src_len == 0 else max(src_len + 1, trg_len + 2)
                batch.append(idx)
                if n_tokens > max_tokens:
                    max_tokens = n_tokens
                if max_tokens * len(batch) >= self.batch_size:
                    yield batch
                    batch = []
                    max_tokens = 0
        if len(batch) > 0 and not self.drop_last:
            yield batch

    def __len__(self):
        raise NotImplementedError<|MERGE_RESOLUTION|>--- conflicted
+++ resolved
@@ -98,12 +98,8 @@
             trg_lang=trg_lang,
             split="train",
             tokenizer=tokenizer,
-<<<<<<< HEAD
             random_subset=train_subset,
-=======
-            random_subset=data_cfg.get("random_train_subset", -1),
             task=task,
->>>>>>> 5309de68
             **dataset_cfg,
         )
 
@@ -151,12 +147,8 @@
             split="dev",
             tokenizer=tokenizer,
             sequence_encoder=sequence_encoder,
-<<<<<<< HEAD
             random_subset=dev_subset,
-=======
-            random_subset=data_cfg.get("random_dev_subset", -1),
             task=task,
->>>>>>> 5309de68
             **dataset_cfg,
         )
 
