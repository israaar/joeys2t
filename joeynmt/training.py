# coding: utf-8
"""
Training module
"""
import argparse
import heapq
import logging
import math
import shutil
import sys
import time
from collections import OrderedDict
from pathlib import Path
from typing import List, Tuple

import torch
from torch import Tensor
from torch.utils.data import Dataset
from torch.utils.tensorboard import SummaryWriter

from joeynmt.batch import Batch
from joeynmt.builders import build_gradient_clipper, build_optimizer, build_scheduler
from joeynmt.data import load_data, make_data_iter
from joeynmt.helpers import (
    delete_ckpt,
    load_checkpoint,
    load_config,
    log_cfg,
    make_logger,
    make_model_dir,
    parse_train_args,
    set_seed,
    store_attention_plots,
    symlink_update,
    write_list_to_file,
)
from joeynmt.model import Model, _DataParallel, build_model
from joeynmt.prediction import predict, test

# for fp16 training
try:
    from apex import amp

    amp.register_half_function(torch, "einsum")
except ImportError as no_apex:  # noqa: F841
    # error handling in TrainManager object construction
    pass

logger = logging.getLogger(__name__)


class TrainManager:
    """
    Manages training loop, validations, learning rate scheduling
    and early stopping.
    """

    # pylint: disable=too-many-instance-attributes

    def __init__(self, model: Model, cfg: dict) -> None:
        """
        Creates a new TrainManager for a model, specified as in configuration.
        Note: no need to pass batch_class here. see make_data_iter()

        :param model: torch module defining the model
        :param cfg: dictionary containing the training configurations
        """
        self.task = cfg["data"]["task"].upper()

        (  # pylint: disable=unbalanced-tuple-unpacking
            model_dir,
            load_model,
            load_encoder,
            load_decoder,
            loss_type,
            ctc_weight,
            label_smoothing,
            normalization,
            learning_rate_min,
            keep_best_ckpts,
            logging_freq,
            validation_freq,
            log_valid_sents,
            early_stopping_metric,
            seed,
            shuffle,
            epochs,
            max_updates,
            batch_size,
            batch_type,
            batch_multiplier,
            device,
            n_gpu,
            num_workers,
            fp16,
            reset_best_ckpt,
            reset_scheduler,
            reset_optimizer,
            reset_iter_state,
        ) = parse_train_args(cfg["training"])

        # logging and storing
        self.model_dir = model_dir
        self.tb_writer = SummaryWriter(log_dir=(model_dir / "tensorboard").as_posix())
        self.logging_freq = logging_freq
        self.validation_freq = validation_freq
        self.log_valid_sents = log_valid_sents

        # model
        self.model = model
        self.model.log_parameters_list()
        self.model.loss_function = (loss_type, label_smoothing, ctc_weight)
        logger.info(self.model)

        # CPU / GPU
        self.device = device
        self.n_gpu = n_gpu
        self.num_workers = num_workers
        if self.device.type == "cuda":
            self.model.to(self.device)

        # optimization
        self.clip_grad_fun = build_gradient_clipper(config=cfg["training"])
        self.optimizer = build_optimizer(config=cfg["training"],
                                         parameters=self.model.parameters())

        # save/delete checkpoints
        self.num_ckpts = keep_best_ckpts
        self.ckpt_queue: List[Tuple[float, Path]] = []  # heap queue

        # early_stopping
        self.early_stopping_metric = early_stopping_metric
        # early_stopping_metric decides on how to find the early stopping point: ckpts
        # are written when there's a new high/low score for this metric. If we schedule
        # after loss/ppl, we want to minimize the score, else we want to maximize it.
        if self.early_stopping_metric in ["ppl", "loss", "wer"]:  # lower is better
            self.minimize_metric = True
        elif self.early_stopping_metric in ["acc", "bleu", "chrf"]:  # higher is better
            self.minimize_metric = False

        # learning rate scheduling
        self.scheduler, self.scheduler_step_at = build_scheduler(
            config=cfg["training"],
            scheduler_mode="min" if self.minimize_metric else "max",
            optimizer=self.optimizer,
            hidden_size=cfg["model"]["encoder"]["hidden_size"],
        )

        # data & batch handling
        self.seed = seed
        self.shuffle = shuffle
        self.epochs = epochs
        self.max_updates = max_updates
        self.max_updates = max_updates
        self.batch_size = batch_size
        self.batch_type = batch_type
        self.learning_rate_min = learning_rate_min
        self.batch_multiplier = batch_multiplier
        self.normalization = normalization

        # Placeholder so that we can use the train_iter in other functions.
        self.train_iter, self.train_iter_state = None, None

        # initialize training statistics
        self.stats = self.TrainStatistics(
            steps=0,
            is_min_lr=False,
            is_max_update=False,
            total_tokens=0,
            best_ckpt_iter=0,
            best_ckpt_score=float("inf") if self.minimize_metric else float("-inf"),
            minimize_metric=self.minimize_metric,
            total_correct=0,
        )

        # fp16
        self.fp16 = fp16
        if self.fp16:
            if "apex" not in sys.modules:
                # pylint: disable=used-before-assignment
                raise ImportError(
                    "Please install apex from https://www.github.com/nvidia/apex "
                    "to use fp16 training.") from no_apex  # noqa: F821

            self.model, self.optimizer = amp.initialize(self.model,
                                                        self.optimizer,
                                                        opt_level="O1")
            # opt level: one of {"O0", "O1", "O2", "O3"}
            # see https://nvidia.github.io/apex/amp.html#opt-levels

        # load model parameters
        if load_model is not None:
            self.init_from_checkpoint(
                load_model,
                reset_best_ckpt=reset_best_ckpt,
                reset_scheduler=reset_scheduler,
                reset_optimizer=reset_optimizer,
                reset_iter_state=reset_iter_state,
            )
        for layer_name, load_path in [
            ("encoder", load_encoder),
            ("decoder", load_decoder),
        ]:
            if load_path is not None:
                self.init_layers(path=load_path, layer=layer_name)

        # gpu training (should be after apex fp16 initialization)
        if self.n_gpu > 1:
            self.model = _DataParallel(self.model)

        # config for generation
        self.valid_cfg = cfg["testing"].copy()
        self.valid_cfg["beam_size"] = 1  # greedy decoding during train loop
        # in greedy decoding, we use the same batch_size as the one in training
        self.valid_cfg["batch_size"] = self.batch_size
        self.valid_cfg["batch_type"] = self.batch_type
        # no further exploration during training
        self.valid_cfg["n_best"] = 1
        # self.valid_cfg["return_attention"] = False  # don't override this param
        self.valid_cfg["return_prob"] = "none"
        self.valid_cfg["generate_unk"] = True
        self.valid_cfg["repetition_penalty"] = -1  # turn off
        self.valid_cfg["no_repeat_ngram_size"] = -1  # turn off

    def _save_checkpoint(self, new_best: bool, score: float) -> None:
        """
        Save the model's current parameters and the training state to a checkpoint.

        The training state contains the total number of training steps, the total number
        of training tokens, the best checkpoint score and iteration so far, and
        optimizer and scheduler states.

        :param new_best: This boolean signals which symlink we will use for the new
            checkpoint. If it is true, we update best.ckpt.
        :param score: Validation score which is used as key of heap queue. if score is
            float('nan'), the queue won't be updated.
        """
        model_path = Path(self.model_dir) / f"{self.stats.steps}.ckpt"
        model_state_dict = (self.model.module.state_dict() if isinstance(
            self.model, torch.nn.DataParallel) else self.model.state_dict())
        state = {
            "steps":
            self.stats.steps,
            "total_tokens":
            self.stats.total_tokens,
            "best_ckpt_score":
            self.stats.best_ckpt_score,
            "best_ckpt_iteration":
            self.stats.best_ckpt_iter,
            "model_state":
            model_state_dict,
            "optimizer_state":
            self.optimizer.state_dict(),
            "scheduler_state":
            (self.scheduler.state_dict() if self.scheduler is not None else None),
            "amp_state":
            amp.state_dict() if self.fp16 else None,
            "train_iter_state":
            (self.train_iter.batch_sampler.sampler.generator.get_state()),
            "total_correct":
            self.stats.total_correct,
        }
        torch.save(state, model_path.as_posix())

        # update symlink
        symlink_target = Path(f"{self.stats.steps}.ckpt")
        # last symlink
        last_path = Path(self.model_dir) / "latest.ckpt"
        prev_path = symlink_update(symlink_target, last_path)  # update always
        # best symlink
        best_path = Path(self.model_dir) / "best.ckpt"
        if new_best:
            prev_path = symlink_update(symlink_target, best_path)
            assert best_path.resolve().stem == str(self.stats.best_ckpt_iter)

        # push to and pop from the heap queue
        to_delete = None
        if not math.isnan(score) and self.num_ckpts > 0:
            if len(self.ckpt_queue) < self.num_ckpts:  # no pop, push only
                heapq.heappush(self.ckpt_queue, (score, model_path))
            else:  # push + pop the worst one in the queue
                if self.minimize_metric:
                    # pylint: disable=protected-access
                    heapq._heapify_max(self.ckpt_queue)
                    to_delete = heapq._heappop_max(self.ckpt_queue)
                    heapq.heappush(self.ckpt_queue, (score, model_path))
                    # pylint: enable=protected-access
                else:
                    to_delete = heapq.heappushpop(self.ckpt_queue, (score, model_path))

            if to_delete is not None:
                assert to_delete[1] != model_path  # don't delete the last ckpt
                if to_delete[1].stem != best_path.resolve().stem:
                    delete_ckpt(to_delete[1])  # don't delete the best ckpt

            assert len(self.ckpt_queue) <= self.num_ckpts

            # remove old symlink target if not in queue after push/pop
            if prev_path is not None and prev_path.stem not in [
                    c[1].stem for c in self.ckpt_queue
            ]:
                delete_ckpt(prev_path)

    def init_from_checkpoint(
        self,
        path: Path,
        reset_best_ckpt: bool = False,
        reset_scheduler: bool = False,
        reset_optimizer: bool = False,
        reset_iter_state: bool = False,
    ) -> None:
        """
        Initialize the trainer from a given checkpoint file.

        This checkpoint file contains not only model parameters, but also
        scheduler and optimizer states, see `self._save_checkpoint`.

        :param path: path to checkpoint
        :param reset_best_ckpt: reset tracking of the best checkpoint,
                                use for domain adaptation with a new dev
                                set or when using a new metric for fine-tuning.
        :param reset_scheduler: reset the learning rate scheduler, and do not
                                use the one stored in the checkpoint.
        :param reset_optimizer: reset the optimizer, and do not use the one
                                stored in the checkpoint.
        :param reset_iter_state: reset the sampler's internal state and do not
                                use the one stored in the checkpoint.
        """
        logger.info("Loading model from %s", path)
        model_checkpoint = load_checkpoint(path=path, device=self.device)

        # restore model and optimizer parameters
        self.model.load_state_dict(model_checkpoint["model_state"])

        if not reset_optimizer:
            self.optimizer.load_state_dict(model_checkpoint["optimizer_state"])
        else:
            logger.info("Reset optimizer.")

        if not reset_scheduler:
            if (model_checkpoint["scheduler_state"] is not None
                    and self.scheduler is not None):
                self.scheduler.load_state_dict(model_checkpoint["scheduler_state"])
        else:
            logger.info("Reset scheduler.")

        if not reset_best_ckpt:
            self.stats.best_ckpt_score = model_checkpoint["best_ckpt_score"]
            self.stats.best_ckpt_iter = model_checkpoint["best_ckpt_iteration"]
        else:
            logger.info("Reset tracking of the best checkpoint.")

        if not reset_iter_state:
            # restore counters
            assert "train_iter_state" in model_checkpoint
            self.stats.steps = model_checkpoint["steps"]
            self.stats.total_tokens = model_checkpoint["total_tokens"]
            self.stats.total_correct = model_checkpoint.get("total_correct", 0)
            self.train_iter_state = model_checkpoint["train_iter_state"]
        else:
            # reset counters if explicitly 'train_iter_state: True' in config
            logger.info("Reset data iterator (random seed: {%d}).", self.seed)

        # move to gpu
        if self.device.type == "cuda":
            self.model.to(self.device)

        # fp16
        if self.fp16 and model_checkpoint.get("amp_state", None) is not None:
            amp.load_state_dict(model_checkpoint["amp_state"])

    def init_layers(self, path: Path, layer: str) -> None:
        """
        Initialize encoder decoder layers from a given checkpoint file.

        :param path: path to checkpoint
        :param layer: layer name; 'encoder' or 'decoder' expected
        """
        assert path is not None
        layer_state_dict = OrderedDict()
        logger.info("Loading %s laysers from %s", layer, path)
        ckpt = load_checkpoint(path=path, device=self.device)
        for k, v in ckpt["model_state"].items():
            if k.startswith(layer):
                layer_state_dict[k] = v
        self.model.load_state_dict(layer_state_dict, strict=False)

    def train_and_validate(self, train_data: Dataset, valid_data: Dataset) -> None:
        """
        Train the model and validate it from time to time on the validation set.

        :param train_data: training data
        :param valid_data: validation data
        """
        # pylint: disable=too-many-branches,too-many-statements
        self.train_iter = make_data_iter(
            dataset=train_data,
            batch_size=self.batch_size,
            batch_type=self.batch_type,
            seed=self.seed,
            shuffle=self.shuffle,
            num_workers=self.num_workers,
            device=self.device,
            pad_index=self.model.pad_index,
        )

        if self.train_iter_state is not None:
            self.train_iter.batch_sampler.sampler.generator.set_state(
                self.train_iter_state.cpu())

        #################################################################
        # simplify accumulation logic:
        #################################################################
        # for epoch in range(epochs):
        #     self.model.zero_grad()
        #     epoch_loss = 0.0
        #     batch_loss = 0.0
        #     for i, batch in enumerate(self.train_iter):
        #
        #         # gradient accumulation:
        #         # loss.backward() inside _train_step()
        #         batch_loss += self._train_step(inputs)
        #
        #         if (i + 1) % self.batch_multiplier == 0:
        #             self.optimizer.step()     # update!
        #             self.model.zero_grad()    # reset gradients
        #             self.steps += 1           # increment counter
        #
        #             epoch_loss += batch_loss  # accumulate batch loss
        #             batch_loss = 0            # reset batch loss
        #
        #     # leftovers are just ignored.
        #################################################################

        logger.info(
            "Train stats:\n"
            "\tdevice: %s\n"
            "\tn_gpu: %d\n"
            "\t16-bits training: %r\n"
            "\tgradient accumulation: %d\n"
            "\tbatch size per device: %d\n"
            "\teffective batch size (w. parallel & accumulation): %d",
            self.device.type,  # next(self.model.parameters()).device
            self.n_gpu,
            self.fp16,
            self.batch_multiplier,
            self.batch_size // self.n_gpu if self.n_gpu > 1 else self.batch_size,
            self.batch_size * self.batch_multiplier,
        )

        try:
            for epoch_no in range(self.epochs):
                logger.info("EPOCH %d", epoch_no + 1)

                if self.scheduler_step_at == "epoch":
                    self.scheduler.step(epoch=epoch_no)

                self.model.train()

                # Reset statistics for each epoch.
                start = time.time()
                total_valid_duration = 0
                start_tokens = self.stats.total_tokens
                start_correct = self.stats.total_correct
                self.model.zero_grad()
                epoch_loss = 0
                total_batch_loss = 0
<<<<<<< HEAD
                total_nll_loss = 0
                total_ctc_loss = 0
                total_n_correct = 0
                total_nseqs = 0
                total_ntokens = 0
=======
>>>>>>> b911c51f

                # subsample train data each epoch
                if train_data.random_subset > 0:
                    try:
                        train_data.reset_random_subset()
                        train_data.sample_random_subset(seed=epoch_no)
                        logger.info(
                            "Sample random subset from dev set: n=%d, seed=%d",
                            len(train_data),
                            epoch_no,
                        )
                    except AssertionError as e:
                        logger.warning(e)

                batch: Batch  # yield a joeynmt Batch object
                for i, batch in enumerate(self.train_iter):
                    # sort batch now by src length and keep track of order
                    batch.sort_by_src_length()

                    # get batch loss
<<<<<<< HEAD
                    (norm_batch_loss, norm_nll_loss, norm_ctc_loss,
                     n_correct) = self._train_step(batch)
                    total_batch_loss += norm_batch_loss
                    total_nll_loss += norm_nll_loss if norm_nll_loss is not None else 0
                    total_ctc_loss += norm_ctc_loss if norm_ctc_loss is not None else 0
                    total_n_correct += n_correct
=======
                    norm_batch_loss = self._train_step(batch)
                    total_batch_loss += norm_batch_loss
>>>>>>> b911c51f

                    # increment seq/token counter
                    total_nseqs += batch.nseqs
                    total_ntokens += batch.ntokens
                    self.stats.total_tokens += batch.ntokens

                    # update!
                    if (i + 1) % self.batch_multiplier == 0:
                        # clip gradients (in-place)
                        if self.clip_grad_fun is not None:
                            if self.fp16:
                                self.clip_grad_fun(
                                    parameters=amp.master_params(self.optimizer))
                            else:
                                self.clip_grad_fun(parameters=self.model.parameters())

                        # make gradient step
                        self.optimizer.step()

                        # decay lr
                        if self.scheduler_step_at == "step":
                            self.scheduler.step(self.stats.steps)

                        # reset gradients
                        self.model.zero_grad()

                        # increment step counter
                        self.stats.steps += 1
                        if self.stats.steps >= self.max_updates:
                            self.stats.is_max_update = True

                        # log learning progress
                        if self.stats.steps % self.logging_freq == 0:
                            elapsed = time.time() - start - total_valid_duration
                            elapsed_tok = self.stats.total_tokens - start_tokens
                            elapsed_correct = self.stats.total_correct - start_correct
                            self.tb_writer.add_scalar("train/batch_loss",
                                                      total_batch_loss,
                                                      self.stats.steps)
<<<<<<< HEAD
                            if total_nll_loss != 0:
                                self.tb_writer.add_scalar("train/batch_nll_loss",
                                                          total_nll_loss,
                                                          self.stats.steps)
                            if total_ctc_loss != 0:
                                self.tb_writer.add_scalar("train/batch_ctc_loss",
                                                          total_ctc_loss,
                                                          self.stats.steps)
                            self.tb_writer.add_scalar("train/batch_acc", token_accuracy,
=======
                            self.tb_writer.add_scalar("train/batch_acc",
                                                      elapsed_correct / elapsed_tok,
>>>>>>> b911c51f
                                                      self.stats.steps)
                            logger.info(
                                "Epoch %3d, "
                                "Step: %8d, "
                                "Batch Loss: %12.6f, "
                                "Batch Acc: %.6f, "
                                "Tokens per Sec: %8.0f, "
                                "Lr: %.6f",
                                epoch_no + 1,
                                self.stats.steps,
                                total_batch_loss,
                                elapsed_correct / elapsed_tok,
                                elapsed_tok / elapsed,
                                self.optimizer.param_groups[0]["lr"],
                            )
                            start = time.time()
                            total_valid_duration = 0
                            start_tokens = self.stats.total_tokens
                            start_correct = self.stats.total_correct

                        # update epoch_loss
                        epoch_loss += total_batch_loss  # accumulate loss
                        total_batch_loss = 0  # reset batch loss
<<<<<<< HEAD
                        total_nll_loss = 0
                        total_ctc_loss = 0
                        total_n_correct = 0  # reset batch accuracy
=======
>>>>>>> b911c51f

                        # validate on the entire dev set
                        if self.stats.steps % self.validation_freq == 0:
                            valid_duration = self._validate(valid_data)
                            total_valid_duration += valid_duration

                        # check current_lr
                        current_lr = self.optimizer.param_groups[0]["lr"]
                        if current_lr < self.learning_rate_min:
                            self.stats.is_min_lr = True

                        self.tb_writer.add_scalar("train/learning_rate", current_lr,
                                                  self.stats.steps)

                    if self.stats.is_min_lr or self.stats.is_max_update:
                        break

                if self.stats.is_min_lr or self.stats.is_max_update:
                    log_str = (f"minimum lr {self.learning_rate_min}"
                               if self.stats.is_min_lr else
                               f"maximum num. of updates {self.max_updates}")
                    logger.info("Training ended since %s was reached.", log_str)
                    break

                logger.info(
                    "Epoch %3d: total training loss %.2f, num seqs %d, num tokens %d",
                    epoch_no + 1,
                    epoch_loss,
                    total_nseqs,
                    total_ntokens
                )
            else:
                logger.info("Training ended after %3d epochs.", epoch_no + 1)
            logger.info(
                "Best validation result (greedy) at step %8d: %6.2f %s.",
                self.stats.best_ckpt_iter,
                self.stats.best_ckpt_score,
                self.early_stopping_metric,
            )
        except KeyboardInterrupt:
            self._save_checkpoint(False, float("nan"))

        self.tb_writer.close()  # close Tensorboard writer

    def _train_step(self, batch: Batch) -> Tensor:
        """
        Train the model on one batch: Compute the loss.

        :param batch: training batch
        :return:
            - losses for batch (sum)
            - nll loss
            - ctc loss
            - number of correct tokens for batch (sum)
        """
        # reactivate training
        self.model.train()

        # get loss (run as during training with teacher forcing)
        batch_loss, nll_loss, ctc_loss, correct_tokens = self.model(return_type="loss",
                                                                    **vars(batch))

        # normalize batch loss
        norm_batch_loss = batch.normalize(batch_loss, self.normalization, self.n_gpu,
                                          self.batch_multiplier)

        norm_nll_loss = batch.normalize(
            nll_loss, self.normalization, self.n_gpu,
            self.batch_multiplier) if nll_loss is not None else None

        norm_ctc_loss = batch.normalize(
            ctc_loss, self.normalization, self.n_gpu,
            self.batch_multiplier) if ctc_loss is not None else None

        # sum over multiple gpus
        sum_correct_tokens = batch.normalize(correct_tokens, "sum", self.n_gpu)

        # accumulate gradients
        if self.fp16:
            with amp.scale_loss(norm_batch_loss, self.optimizer) as scaled_loss:
                scaled_loss.backward()
        else:
            norm_batch_loss.backward()

<<<<<<< HEAD
        return (
            norm_batch_loss.item(),
            norm_nll_loss.item() if norm_nll_loss is not None else None,
            norm_ctc_loss.item() if norm_ctc_loss is not None else None,
            n_correct_tokens.item(),
        )
=======
        # increment token counter
        self.stats.total_tokens += batch.ntokens
        self.stats.total_correct += sum_correct_tokens.item()

        return norm_batch_loss.item()
>>>>>>> b911c51f

    def _validate(self, valid_data: Dataset):
        if valid_data.random_subset > 0:  # subsample validation set each valid step
            try:
                valid_data.reset_random_subset()
                valid_data.sample_random_subset(seed=self.stats.steps)
                logger.info(
                    "Sample random subset from dev set: n=%d, seed=%d",
                    len(valid_data),
                    self.stats.steps,
                )
            except AssertionError as e:
                logger.warning(e)

        valid_start_time = time.time()
        (
            valid_scores,
            valid_references,
            valid_hypotheses,
            valid_hypotheses_raw,
            valid_sequence_scores,  # pylint: disable=unused-variable
            valid_attention_scores,
        ) = predict(
            model=self.model,
            data=valid_data,
            compute_loss=True,
            device=self.device,
            n_gpu=self.n_gpu,
            normalization=self.normalization,
            cfg=self.valid_cfg,
        )
        valid_duration = time.time() - valid_start_time

        # for eval_metric in ['loss', 'ppl', 'acc'] + self.eval_metrics:
        for eval_metric, score in valid_scores.items():
            if not math.isnan(score):
                self.tb_writer.add_scalar(f"valid/{eval_metric}", score,
                                          self.stats.steps)

        ckpt_score = valid_scores[self.early_stopping_metric]

        if self.scheduler_step_at == "validation":
            self.scheduler.step(metrics=ckpt_score)

        # update new best
        new_best = self.stats.is_best(ckpt_score)
        if new_best:
            self.stats.best_ckpt_score = ckpt_score
            self.stats.best_ckpt_iter = self.stats.steps
            logger.info(
                "Hooray! New best validation result [%s]!",
                self.early_stopping_metric,
            )

        # save checkpoints
        is_better = (self.stats.is_better(ckpt_score, self.ckpt_queue)
                     if len(self.ckpt_queue) > 0 else True)
        if self.num_ckpts < 0 or is_better:
            self._save_checkpoint(new_best, ckpt_score)

        # append to validation report
        self._add_report(valid_scores=valid_scores, new_best=new_best)

        self._log_examples(
            references=valid_references,
            hypotheses=valid_hypotheses,
            hypotheses_raw=valid_hypotheses_raw,
            data=valid_data,
        )

        # store validation set outputs
        write_list_to_file(self.model_dir / f"{self.stats.steps}.hyps",
                           valid_hypotheses)

        # store attention plots for selected valid sentences
        if valid_attention_scores:
            store_attention_plots(
                attentions=valid_attention_scores,
                targets=valid_hypotheses_raw,
                sources=valid_data.get_list(lang=valid_data.src_lang, tokenized=True),
                indices=self.log_valid_sents,
                output_prefix=(self.model_dir / f"att.{self.stats.steps}").as_posix(),
                tb_writer=self.tb_writer,
                steps=self.stats.steps,
            )

        return valid_duration

    def _add_report(self, valid_scores: dict, new_best: bool = False) -> None:
        """
        Append a one-line report to validation logging file.

        :param valid_scores: validation evaluation score [eval_metric]
        :param new_best: whether this is a new best model
        """
        current_lr = self.optimizer.param_groups[0]["lr"]

        valid_file = self.model_dir / "validations.txt"
        with valid_file.open("a", encoding="utf-8") as opened_file:
            score_str = "\t".join([f"Steps: {self.stats.steps}"] + [
                f"{eval_metric}: {score:.5f}"
                for eval_metric, score in valid_scores.items() if not math.isnan(score)
            ] + [f"LR: {current_lr:.8f}", "*" if new_best else ""])
            opened_file.write(f"{score_str}\n")

    def _log_examples(
        self,
        hypotheses: List[str],
        references: List[str],
        hypotheses_raw: List[List[str]],
        data: Dataset,
    ) -> None:
        """
        Log the first `self.log_valid_sents` sentences from given examples.

        :param hypotheses: decoded hypotheses (list of strings)
        :param references: decoded references (list of strings)
        :param hypotheses_raw: raw hypotheses (list of list of tokens)
        :param data: Dataset
        """
        for p in self.log_valid_sents:
            if p >= len(hypotheses):
                continue
            logger.info("Example #%d", p)

            # tokenized text
            if self.task == "MT":
                tokenized_src = data.get_item(idx=p, lang=data.src_lang)
            tokenized_trg = data.get_item(idx=p, lang=data.trg_lang)

            if self.task == "MT":
                logger.debug("\tTokenized source:     %s", tokenized_src)
            logger.debug("\tTokenized reference:  %s", tokenized_trg)
            logger.debug("\tTokenized hypothesis: %s", hypotheses_raw[p])

            # detokenized text
            logger.info("\tSource:     %s", data.src[p])
            logger.info("\tReference:  %s", references[p])
            logger.info("\tHypothesis: %s", hypotheses[p])

    class TrainStatistics:

        def __init__(
            self,
            steps: int = 0,
            is_min_lr: bool = False,
            is_max_update: bool = False,
            total_tokens: int = 0,
            best_ckpt_iter: int = 0,
            best_ckpt_score: float = float("inf"),
            minimize_metric: bool = True,
            total_correct: int = 0,
        ) -> None:
            self.steps = steps  # global update step counter
            self.is_min_lr = is_min_lr  # stop by reaching learning rate minimum
            self.is_max_update = is_max_update  # stop by reaching max num of updates
            self.total_tokens = total_tokens  # number of total tokens seen so far
            self.best_ckpt_iter = best_ckpt_iter  # store iteration point of best ckpt
            self.best_ckpt_score = best_ckpt_score  # initial values for best scores
            self.minimize_metric = minimize_metric  # minimize or maximize score
            self.total_correct = total_correct  # number of correct tokens seen so far

        def is_best(self, score):
            if self.minimize_metric:
                is_best = score < self.best_ckpt_score
            else:
                is_best = score > self.best_ckpt_score
            return is_best

        def is_better(self, score: float, heap_queue: list):
            assert len(heap_queue) > 0
            if self.minimize_metric:
                is_better = score < heapq.nlargest(1, heap_queue)[0][0]
            else:
                is_better = score > heapq.nsmallest(1, heap_queue)[0][0]
            return is_better


def train(cfg_file: str, skip_test: bool = False) -> None:
    """
    Main training function. After training, also test on test data if given.

    :param cfg_file: path to configuration yaml file
    :param skip_test: whether a test should be run or not after training
    """
    # read config file
    cfg = load_config(Path(cfg_file))

    # make logger
    model_dir = make_model_dir(
        Path(cfg["training"]["model_dir"]),
        overwrite=cfg["training"].get("overwrite", False),
    )
    joeynmt_version = make_logger(model_dir, mode="train")
    if "joeynmt_version" in cfg:
        assert str(joeynmt_version) == str(cfg["joeynmt_version"]), (
            f"You are using JoeyNMT version {joeynmt_version}, "
            f'but {cfg["joeynmt_version"]} is expected in the given config.')
    # TODO: save version number in model checkpoints

    # write all entries of config to the log
    log_cfg(cfg)

    # store copy of original training config in model dir
    shutil.copy2(cfg_file, (model_dir / "config.yaml").as_posix())

    # set the random seed
    set_seed(seed=cfg["training"].get("random_seed", 42))

    # load the data
    src_vocab, trg_vocab, train_data, dev_data, test_data = load_data(
        data_cfg=cfg["data"])

    # store the vocabs and tokenizers
    if src_vocab is not None:
        src_vocab.to_file(model_dir / "src_vocab.txt")
    if hasattr(train_data.tokenizer[train_data.src_lang], "copy_cfg_file"):
        train_data.tokenizer[train_data.src_lang].copy_cfg_file(model_dir)
    trg_vocab.to_file(model_dir / "trg_vocab.txt")
    if hasattr(train_data.tokenizer[train_data.trg_lang], "copy_cfg_file"):
        train_data.tokenizer[train_data.trg_lang].copy_cfg_file(model_dir)

    # build an encoder-decoder model
    model = build_model(cfg["model"], src_vocab=src_vocab, trg_vocab=trg_vocab)

    # for training management, e.g. early stopping and model selection
    trainer = TrainManager(model=model, cfg=cfg)

    # train the model
    trainer.train_and_validate(train_data=train_data, valid_data=dev_data)

    if not skip_test:
        # predict with the best model on validation and test
        # (if test data is available)

        ckpt = model_dir / f"{trainer.stats.best_ckpt_iter}.ckpt"
        output_path = model_dir / f"{trainer.stats.best_ckpt_iter:08d}.hyps"

        datasets_to_test = {
            "dev": dev_data,
            "test": test_data,
            "src_vocab": src_vocab,
            "trg_vocab": trg_vocab,
        }
        test(
            cfg_file,
            ckpt=ckpt.as_posix(),
            output_path=output_path.as_posix(),
            datasets=datasets_to_test,
        )
    else:
        logger.info("Skipping test after training")


if __name__ == "__main__":
    parser = argparse.ArgumentParser("Joey-NMT")
    parser.add_argument(
        "config",
        default="configs/default.yaml",
        type=str,
        help="Training configuration file (yaml).",
    )
    args = parser.parse_args()
    train(cfg_file=args.config)<|MERGE_RESOLUTION|>--- conflicted
+++ resolved
@@ -465,14 +465,9 @@
                 self.model.zero_grad()
                 epoch_loss = 0
                 total_batch_loss = 0
-<<<<<<< HEAD
                 total_nll_loss = 0
                 total_ctc_loss = 0
-                total_n_correct = 0
                 total_nseqs = 0
-                total_ntokens = 0
-=======
->>>>>>> b911c51f
 
                 # subsample train data each epoch
                 if train_data.random_subset > 0:
@@ -493,22 +488,18 @@
                     batch.sort_by_src_length()
 
                     # get batch loss
-<<<<<<< HEAD
+
                     (norm_batch_loss, norm_nll_loss, norm_ctc_loss,
                      n_correct) = self._train_step(batch)
                     total_batch_loss += norm_batch_loss
                     total_nll_loss += norm_nll_loss if norm_nll_loss is not None else 0
                     total_ctc_loss += norm_ctc_loss if norm_ctc_loss is not None else 0
-                    total_n_correct += n_correct
-=======
-                    norm_batch_loss = self._train_step(batch)
-                    total_batch_loss += norm_batch_loss
->>>>>>> b911c51f
 
                     # increment seq/token counter
                     total_nseqs += batch.nseqs
                     total_ntokens += batch.ntokens
                     self.stats.total_tokens += batch.ntokens
+                    self.stats.total_correct += n_correct
 
                     # update!
                     if (i + 1) % self.batch_multiplier == 0:
@@ -543,7 +534,6 @@
                             self.tb_writer.add_scalar("train/batch_loss",
                                                       total_batch_loss,
                                                       self.stats.steps)
-<<<<<<< HEAD
                             if total_nll_loss != 0:
                                 self.tb_writer.add_scalar("train/batch_nll_loss",
                                                           total_nll_loss,
@@ -552,11 +542,8 @@
                                 self.tb_writer.add_scalar("train/batch_ctc_loss",
                                                           total_ctc_loss,
                                                           self.stats.steps)
-                            self.tb_writer.add_scalar("train/batch_acc", token_accuracy,
-=======
                             self.tb_writer.add_scalar("train/batch_acc",
                                                       elapsed_correct / elapsed_tok,
->>>>>>> b911c51f
                                                       self.stats.steps)
                             logger.info(
                                 "Epoch %3d, "
@@ -580,12 +567,8 @@
                         # update epoch_loss
                         epoch_loss += total_batch_loss  # accumulate loss
                         total_batch_loss = 0  # reset batch loss
-<<<<<<< HEAD
                         total_nll_loss = 0
                         total_ctc_loss = 0
-                        total_n_correct = 0  # reset batch accuracy
-=======
->>>>>>> b911c51f
 
                         # validate on the entire dev set
                         if self.stats.steps % self.validation_freq == 0:
@@ -670,20 +653,10 @@
         else:
             norm_batch_loss.backward()
 
-<<<<<<< HEAD
-        return (
-            norm_batch_loss.item(),
-            norm_nll_loss.item() if norm_nll_loss is not None else None,
-            norm_ctc_loss.item() if norm_ctc_loss is not None else None,
-            n_correct_tokens.item(),
-        )
-=======
-        # increment token counter
-        self.stats.total_tokens += batch.ntokens
-        self.stats.total_correct += sum_correct_tokens.item()
-
-        return norm_batch_loss.item()
->>>>>>> b911c51f
+        return (norm_batch_loss.item(),
+                norm_nll_loss.item() if norm_nll_loss is not None else None,
+                norm_ctc_loss.item() if norm_ctc_loss is not None else None,
+                sum_correct_tokens.item())
 
     def _validate(self, valid_data: Dataset):
         if valid_data.random_subset > 0:  # subsample validation set each valid step
