# coding: utf-8
"""
Tokenizer module
"""
import logging
import shutil
from pathlib import Path
<<<<<<< HEAD
from typing import Callable, Dict, List
=======
from typing import Dict, List, Union
>>>>>>> 4a132900

import numpy as np
import sentencepiece as sp
from sacrebleu.metrics.bleu import _get_tokenizer
from subword_nmt import apply_bpe

from joeynmt.constants import BOS_TOKEN, EOS_TOKEN, PAD_TOKEN, UNK_TOKEN
from joeynmt.data_augmentation import CMVN, SpecAugment
from joeynmt.helpers import (
    ConfigurationError,
    remove_extra_spaces,
    remove_punctuation,
    unicode_normalize,
)
from joeynmt.helpers_for_audio import get_features

logger = logging.getLogger(__name__)


class BasicTokenizer:
    SPACE = chr(32)  # ' ': half-width white space (ascii)
    SPACE_ESCAPE = chr(9601)  # '▁': sentencepiece default
    SPECIALS = [BOS_TOKEN, EOS_TOKEN, PAD_TOKEN, UNK_TOKEN]

    def __init__(
        self,
        level: str = "word",
        lowercase: bool = False,
        normalize: bool = False,
        max_length: int = -1,
        min_length: int = -1,
        **kwargs,
    ):
        # pylint: disable=unused-argument
        self.level = level
        self.lowercase = lowercase
        self.normalize = normalize

        # filter by length
        self.max_length = max_length
        self.min_length = min_length

        # pretokenizer
        self.pretokenizer = kwargs.get("pretokenizer", "none").lower()
        assert self.pretokenizer in ["none", "moses"], \
            "Currently, we support moses tokenizer only."
        # sacremoses
        if self.pretokenizer == "moses":
            try:
                from sacremoses import (  # pylint: disable=import-outside-toplevel
                    MosesDetokenizer, MosesPunctNormalizer, MosesTokenizer,
                )

                # sacremoses package has to be installed.
                # https://github.com/alvations/sacremoses
            except ImportError as e:
                logger.error(e)
                raise ImportError from e

            self.lang = kwargs.get("lang", "en")
            self.moses_tokenizer = MosesTokenizer(lang=self.lang)
            self.moses_detokenizer = MosesDetokenizer(lang=self.lang)
            if self.normalize:
                self.moses_normalizer = MosesPunctNormalizer()

    def pre_process(self, raw_input: str) -> str:
        """
        Pre-process text
            - ex.) Lowercase, Normalize, Remove emojis,
                Pre-tokenize(add extra white space before punc) etc.
            - applied for all inputs both in training and inference.
        """
        assert isinstance(raw_input, str) and raw_input.strip() != "", \
            "The input sentence is empty! Please make sure " \
            "that you are feeding a valid input."

        if self.normalize:
            raw_input = remove_extra_spaces(unicode_normalize(raw_input))

        if self.pretokenizer == "moses":
            if self.normalize:
                raw_input = self.moses_normalizer.normalize(raw_input)
            raw_input = self.moses_tokenizer.tokenize(raw_input, return_str=True)

        if self.lowercase:
            raw_input = raw_input.lower()

        # ensure the string is not empty.
        assert raw_input is not None and len(raw_input) > 0, raw_input
        return raw_input

    def __call__(self, raw_input: str, is_train: bool = False) -> List[str]:
        """Tokenize single sentence"""
        if self.level == "word":
            sequence = raw_input.split(self.SPACE)
        elif self.level == "char":
            sequence = list(raw_input.replace(self.SPACE, self.SPACE_ESCAPE))

        if is_train and self._filter_by_length(len(sequence)):
            return None
        return sequence

    def _filter_by_length(self, length: int) -> bool:
        """
        Check if the given seq length is out of the valid range.

        :param length: (int) number of tokens
        :return: True if the length is invalid(= to be filtered out), False if valid.
        """
        return length > self.max_length > 0 or self.min_length > length > 0

    def _remove_special(self, sequence: List[str], generate_unk: bool = False):
        specials = self.SPECIALS[:-1] if generate_unk else self.SPECIALS
        return [token for token in sequence if token not in specials]

    def post_process(self,
                     sequence: Union[List[str], str],
                     generate_unk: bool = True) -> str:
        """Detokenize"""
        if isinstance(sequence, list):
            sequence = self._remove_special(sequence, generate_unk=generate_unk)
            if self.level == "word":
                if self.pretokenizer == "moses":
                    sequence = self.moses_detokenizer.detokenize(sequence)
                else:
                    sequence = self.SPACE.join(sequence)
            elif self.level == "char":
                sequence = "".join(sequence).replace(self.SPACE_ESCAPE, self.SPACE)

        # Remove extra spaces
        if self.normalize:
            sequence = remove_extra_spaces(sequence)

        # ensure the string is not empty.
        assert sequence is not None and len(sequence) > 0, sequence
        return sequence

    def set_vocab(self, itos: List[str]) -> None:
        """
        Set vocab
        :param itos: (list) indices-to-symbols mapping
        """
        pass  # pylint: disable=unnecessary-pass

    def __repr__(self):
        return (f"{self.__class__.__name__}(level={self.level}, "
                f"lowercase={self.lowercase}, normalize={self.normalize}, "
                f"filter_by_length=({self.min_length}, {self.max_length}), "
                f"pretokenizer={self.pretokenizer})")


class SentencePieceTokenizer(BasicTokenizer):

    def __init__(
        self,
        level: str = "bpe",
        lowercase: bool = False,
        normalize: bool = False,
        max_length: int = -1,
        min_length: int = -1,
        **kwargs,
    ):
        super().__init__(level, lowercase, normalize, max_length, min_length, **kwargs)
        assert self.level == "bpe"

        self.model_file: Path = Path(kwargs["model_file"])
        assert self.model_file.is_file(), f"model file {self.model_file} not found."

        self.spm = sp.SentencePieceProcessor()
        self.spm.load(kwargs["model_file"])

        self.nbest_size: int = kwargs.get("nbest_size", 5)
        self.alpha: float = kwargs.get("alpha", 0.0)

    def __call__(self, raw_input: str, is_train: bool = False) -> List[str]:
        """Tokenize"""
        if is_train and self.alpha > 0:
            tokenized = self.spm.sample_encode_as_pieces(
                raw_input,
                nbest_size=self.nbest_size,
                alpha=self.alpha,
            )
        else:
            tokenized = self.spm.encode(raw_input, out_type=str)

        if is_train and self._filter_by_length(len(tokenized)):
            return None
        return tokenized

    def post_process(self,
                     sequence: Union[List[str], str],
                     generate_unk: bool = True) -> str:
        """Detokenize"""
        if isinstance(sequence, list):
            sequence = self._remove_special(sequence, generate_unk=generate_unk)

            # Decode back to str
            sequence = self.spm.decode(sequence)
            sequence = sequence.replace(self.SPACE_ESCAPE, self.SPACE).strip()

        # Apply moses detokenizer
        if self.pretokenizer == "moses":
            sequence = self.moses_detokenizer.detokenize(sequence.split())

        # Remove extra spaces
        if self.normalize:
            sequence = remove_extra_spaces(sequence)

        # ensure the string is not empty.
        assert sequence is not None and len(sequence) > 0, sequence
        return sequence

    def set_vocab(self, itos: List[str]) -> None:
        """Set vocab"""
        self.spm.SetVocabulary(itos)

    def copy_cfg_file(self, model_dir: Path) -> None:
        """Copy confg file to model_dir"""
        if (model_dir / self.model_file.name).is_file():
            logger.warning(
                "%s already exists. Stop copying.",
                (model_dir / self.model_file.name).as_posix(),
            )
        shutil.copy2(self.model_file, (model_dir / self.model_file.name).as_posix())

    def __repr__(self):
        return (f"{self.__class__.__name__}(level={self.level}, "
                f"lowercase={self.lowercase}, normalize={self.normalize}, "
                f"filter_by_length=({self.min_length}, {self.max_length}), "
                f"pretokenizer={self.pretokenizer}, "
                f"tokenizer={self.spm.__class__.__name__}, "
                f"nbest_size={self.nbest_size}, alpha={self.alpha})")


class SubwordNMTTokenizer(BasicTokenizer):

    def __init__(
        self,
        level: str = "bpe",
        lowercase: bool = False,
        normalize: bool = False,
        max_length: int = -1,
        min_length: int = -1,
        **kwargs,
    ):
        super().__init__(level, lowercase, normalize, max_length, min_length, **kwargs)
        assert self.level == "bpe"

        self.codes: Path = Path(kwargs["codes"])
        assert self.codes.is_file(), f"codes file {self.codes} not found."

        self.separator: str = kwargs.get("separator", "@@")
        bpe_parser = apply_bpe.create_parser()
        bpe_args = bpe_parser.parse_args(
            ["--codes", kwargs["codes"], "--separator", self.separator])
        self.bpe = apply_bpe.BPE(
            bpe_args.codes,
            bpe_args.merges,
            bpe_args.separator,
            None,
            bpe_args.glossaries,
        )
        self.dropout: float = kwargs.get("dropout", 0.0)

    def __call__(self, raw_input: str, is_train: bool = False) -> List[str]:
        """Tokenize"""
        dropout = self.dropout if is_train else 0.0
        tokenized = self.bpe.process_line(raw_input, dropout).strip().split()
        if is_train and self._filter_by_length(len(tokenized)):
            return None
        return tokenized

    def post_process(self,
                     sequence: Union[List[str], str],
                     generate_unk: bool = True) -> str:
        """Detokenize"""
        if isinstance(sequence, list):
            sequence = self._remove_special(sequence, generate_unk=generate_unk)

            # Remove separators, join with spaces
            sequence = self.SPACE.join(sequence).replace(self.separator + self.SPACE,
                                                         "")
            # Remove final merge marker.
            if sequence.endswith(self.separator):
                sequence = sequence[:-len(self.separator)]

        # Moses detokenizer
        if self.pretokenizer == "moses":
            sequence = self.moses_detokenizer.detokenize(sequence.split())

        # Remove extra spaces
        if self.normalize:
            sequence = remove_extra_spaces(sequence)

        # ensure the string is not empty.
        assert sequence is not None and len(sequence) > 0, sequence
        return sequence

    def set_vocab(self, itos: List[str]) -> None:
        """Set vocab"""
        vocab = set(itos) - set(self.SPECIALS)
        self.bpe.vocab = vocab

    def copy_cfg_file(self, model_dir: Path) -> None:
        """Copy confg file to model_dir"""
        shutil.copy2(self.codes, (model_dir / self.codes.name).as_posix())

    def __repr__(self):
        return (f"{self.__class__.__name__}(level={self.level}, "
                f"lowercase={self.lowercase}, normalize={self.normalize}, "
                f"filter_by_length=({self.min_length}, {self.max_length}), "
                f"pretokenizer={self.pretokenizer}, "
                f"tokenizer={self.bpe.__class__.__name__}, "
                f"separator={self.separator}, dropout={self.dropout})")


<<<<<<< HEAD
class SpeechProcessor:
    """SpeechProcessor"""

    def __init__(
        self,
        level: str = "frame",
        num_freq: int = 80,
=======
class FastBPETokenizer(SubwordNMTTokenizer):

    def __init__(
        self,
        level: str = "bpe",
        lowercase: bool = False,
>>>>>>> 4a132900
        normalize: bool = False,
        max_length: int = -1,
        min_length: int = -1,
        **kwargs,
    ):
<<<<<<< HEAD
        self.level = level
        self.num_freq = num_freq
        self.normalize = normalize

        # filter by length
        self.max_length = max_length
        self.min_length = min_length

        self.specaugment: Callable = SpecAugment(**kwargs["specaugment"]) \
            if "specaugment" in kwargs else None
        self.cmvn: Callable = CMVN(**kwargs["cmvn"]) if "cmvn" in kwargs else None
        self.root_path = ""  # assigned later by dataset.__init__()

    def __call__(self, line: str, is_train: bool = False) -> np.ndarray:
        """
        get features

        :param line: path to audio file or pre-extracted features
        :param is_train:

        :return: spectrogram in shape (num_frames, num_freq)
        """
        # lookup
        item = get_features(self.root_path, line)  # shape = (num_frames, num_freq)

        num_frames, num_freq = item.shape
        assert num_freq == self.num_freq

        if self._filter_too_short_item(num_frames):
            # A too short sequence cannot be convolved!
            # -> filter out anyway even in test-dev set.
            return None
        if self._filter_too_long_item(num_frames):
            # Don't use too long sequence in training.
            if is_train:  # pylint: disable=no-else-return
                return None
            else:  # in test, truncate the sequence
                item = item[:self.max_length, :]
                num_frames = item.shape[0]
                assert num_frames <= self.max_length

        # cmvn / specaugment
        # pylint: disable=not-callable
        if self.cmvn and self.cmvn.before:
            item = self.cmvn(item)
        if is_train and self.specaugment:
            item = self.specaugment(item)
        if self.cmvn and not self.cmvn.before:
            item = self.cmvn(item)
        return item

    def _filter_too_short_item(self, length: int) -> bool:
        return self.min_length > length > 0

    def _filter_too_long_item(self, length: int) -> bool:
        return length > self.max_length > 0

    def __repr__(self):
        return (f"{self.__class__.__name__}("
                f"level={self.level}, normalize={self.normalize}, "
                f"filter_by_length=({self.min_length}, {self.max_length}), "
                f"cmvn={self.cmvn}, specaugment={self.specaugment})")


class EvaluationTokenizer(BasicTokenizer):
    """A generic evaluation-time tokenizer, which leverages built-in tokenizers in
    sacreBLEU (https://github.com/mjpost/sacrebleu). It additionally provides
    lowercasing, punctuation removal and character tokenization, which are applied
    after sacreBLEU tokenization.

    :param level: (str) tokenization level. {"word", "bpe", "char"}
    :param lowercase: (bool) lowercase the text.
    :param tokenize: (str) the type of sacreBLEU tokenizer to apply.
    """
    ALL_TOKENIZER_TYPES = ["none", "13a", "intl", "zh", "ja-mecab"]

    def __init__(self, lowercase: bool = False, tokenize: str = "13a", **kwargs):
        super().__init__(level="word",
                         lowercase=lowercase,
                         normalize=False,
                         max_length=-1,
                         min_length=-1)

        assert tokenize in self.ALL_TOKENIZER_TYPES, f"`{tokenize}` not supported."
        self.tokenizer = _get_tokenizer(tokenize)()
        self.no_punc = kwargs.get("no_punc", False)

    def __call__(self, raw_input: str, is_train: bool = False) -> List[str]:
        tokenized = self.tokenizer(raw_input)

        if self.lowercase:
            tokenized = tokenized.lower()

        # Remove punctuation (apply this after tokenization!)
        if self.no_punc:
            tokenized = remove_punctuation(tokenized, space=self.SPACE)
        return tokenized.split()

    def __repr__(self):
        return (f"{self.__class__.__name__}(level={self.level}, "
                f"lowercase={self.lowercase}, "
                f"tokenizer={self.tokenizer}, "
                f"no_punc={self.no_punc})")
=======
        try:
            import fastBPE  # pylint: disable=import-outside-toplevel
        except ImportError as e:
            logger.error(e)
            raise ImportError from e
        super(SubwordNMTTokenizer, self).__init__(level, lowercase, normalize,
                                                  max_length, min_length, **kwargs)
        assert self.level == "bpe"

        # set codes file path
        self.codes: Path = Path(kwargs["codes"])
        assert self.codes.is_file(), f"codes file {self.codes} not found."

        # instantiate fastBPE object
        self.bpe = fastBPE.fastBPE(self.codes.as_posix())
        self.separator = "@@"
        self.dropout = 0.0

    def __call__(self, raw_input: str, is_train: bool = False) -> List[str]:
        # fastBPE.apply()
        tokenized = self.bpe.apply([raw_input])
        tokenized = tokenized[0].strip().split()

        # check if the input sequence length stays within the valid length range
        if is_train and self._filter_by_length(len(tokenized)):
            return None
        return tokenized

    def set_vocab(self, itos: List[str]) -> None:
        pass
>>>>>>> 4a132900


def _build_tokenizer(cfg: Dict) -> BasicTokenizer:
    """Builds tokenizer."""
    tokenizer = None
    tokenizer_cfg = cfg.get("tokenizer_cfg", {})

    # assign lang for moses tokenizer
    if tokenizer_cfg.get("pretokenizer", "none") == "moses":
        tokenizer_cfg["lang"] = cfg["lang"]

    if cfg["level"] in ["word", "char"]:
        tokenizer = BasicTokenizer(
            level=cfg["level"],
            lowercase=cfg.get("lowercase", False),
            normalize=cfg.get("normalize", False),
            max_length=cfg.get("max_length", -1),
            min_length=cfg.get("min_length", -1),
            **tokenizer_cfg,
        )
    elif cfg["level"] == "bpe":
        tokenizer_type = cfg.get("tokenizer_type", cfg.get("bpe_type", "sentencepiece"))
        if tokenizer_type == "sentencepiece":
            assert "model_file" in tokenizer_cfg
            tokenizer = SentencePieceTokenizer(
                level=cfg["level"],
                lowercase=cfg.get("lowercase", False),
                normalize=cfg.get("normalize", False),
                max_length=cfg.get("max_length", -1),
                min_length=cfg.get("min_length", -1),
                **tokenizer_cfg,
            )
        elif tokenizer_type == "subword-nmt":
            assert "codes" in tokenizer_cfg
            tokenizer = SubwordNMTTokenizer(
                level=cfg["level"],
                lowercase=cfg.get("lowercase", False),
                normalize=cfg.get("normalize", False),
                max_length=cfg.get("max_length", -1),
                min_length=cfg.get("min_length", -1),
                **tokenizer_cfg,
            )
        elif tokenizer_type == "fastbpe":
            assert "codes" in tokenizer_cfg
            tokenizer = FastBPETokenizer(
                level=cfg["level"],
                lowercase=cfg.get("lowercase", False),
                normalize=cfg.get("normalize", False),
                max_length=cfg.get("max_length", -1),
                min_length=cfg.get("min_length", -1),
                **tokenizer_cfg,
            )
        else:
            raise ConfigurationError(f"{tokenizer_type}: Unknown tokenizer type.")
    elif cfg["level"] == "frame":
        tokenizer = SpeechProcessor(
            level=cfg["level"],
            num_freq=cfg["num_freq"],
            normalize=cfg.get("normalize", False),
            max_length=cfg.get("max_length", -1),
            min_length=cfg.get("min_length", -1),
            **tokenizer_cfg,
        )
    else:
        raise ConfigurationError(f"{cfg['level']}: Unknown tokenization level.")
    return tokenizer


def build_tokenizer(data_cfg: Dict) -> Dict[str, BasicTokenizer]:
    task = data_cfg.get("task", "MT").upper()
    src_lang = data_cfg["src"]["lang"] if task == "MT" else "src"
    trg_lang = data_cfg["trg"]["lang"] if task == "MT" else "trg"
    tokenizer = {
        src_lang: _build_tokenizer(data_cfg["src"]),
        trg_lang: _build_tokenizer(data_cfg["trg"]),
    }
    log_str = "Tokenizer" if task == "MT" else "SpeechProcessor"
    logger.info("%s %s: %s", src_lang, log_str, tokenizer[src_lang])
    logger.info("%s Tokenizer: %s", trg_lang, tokenizer[trg_lang])
    return tokenizer<|MERGE_RESOLUTION|>--- conflicted
+++ resolved
@@ -5,11 +5,7 @@
 import logging
 import shutil
 from pathlib import Path
-<<<<<<< HEAD
-from typing import Callable, Dict, List
-=======
-from typing import Dict, List, Union
->>>>>>> 4a132900
+from typing import Callable, Dict, List, Union
 
 import numpy as np
 import sentencepiece as sp
@@ -326,28 +322,61 @@
                 f"separator={self.separator}, dropout={self.dropout})")
 
 
-<<<<<<< HEAD
-class SpeechProcessor:
-    """SpeechProcessor"""
-
-    def __init__(
-        self,
-        level: str = "frame",
-        num_freq: int = 80,
-=======
 class FastBPETokenizer(SubwordNMTTokenizer):
 
     def __init__(
         self,
         level: str = "bpe",
         lowercase: bool = False,
->>>>>>> 4a132900
         normalize: bool = False,
         max_length: int = -1,
         min_length: int = -1,
         **kwargs,
     ):
-<<<<<<< HEAD
+        try:
+            import fastBPE  # pylint: disable=import-outside-toplevel
+        except ImportError as e:
+            logger.error(e)
+            raise ImportError from e
+        super(SubwordNMTTokenizer, self).__init__(level, lowercase, normalize,
+                                                  max_length, min_length, **kwargs)
+        assert self.level == "bpe"
+
+        # set codes file path
+        self.codes: Path = Path(kwargs["codes"])
+        assert self.codes.is_file(), f"codes file {self.codes} not found."
+
+        # instantiate fastBPE object
+        self.bpe = fastBPE.fastBPE(self.codes.as_posix())
+        self.separator = "@@"
+        self.dropout = 0.0
+
+    def __call__(self, raw_input: str, is_train: bool = False) -> List[str]:
+        # fastBPE.apply()
+        tokenized = self.bpe.apply([raw_input])
+        tokenized = tokenized[0].strip().split()
+
+        # check if the input sequence length stays within the valid length range
+        if is_train and self._filter_by_length(len(tokenized)):
+            return None
+        return tokenized
+
+    def set_vocab(self, itos: List[str]) -> None:
+        pass
+
+
+class SpeechProcessor:
+    """SpeechProcessor"""
+
+    def __init__(
+        self,
+        level: str = "frame",
+        num_freq: int = 80,
+        normalize: bool = False,
+        max_length: int = -1,
+        min_length: int = -1,
+        **kwargs,
+    ):
         self.level = level
         self.num_freq = num_freq
         self.normalize = normalize
@@ -451,38 +480,6 @@
                 f"lowercase={self.lowercase}, "
                 f"tokenizer={self.tokenizer}, "
                 f"no_punc={self.no_punc})")
-=======
-        try:
-            import fastBPE  # pylint: disable=import-outside-toplevel
-        except ImportError as e:
-            logger.error(e)
-            raise ImportError from e
-        super(SubwordNMTTokenizer, self).__init__(level, lowercase, normalize,
-                                                  max_length, min_length, **kwargs)
-        assert self.level == "bpe"
-
-        # set codes file path
-        self.codes: Path = Path(kwargs["codes"])
-        assert self.codes.is_file(), f"codes file {self.codes} not found."
-
-        # instantiate fastBPE object
-        self.bpe = fastBPE.fastBPE(self.codes.as_posix())
-        self.separator = "@@"
-        self.dropout = 0.0
-
-    def __call__(self, raw_input: str, is_train: bool = False) -> List[str]:
-        # fastBPE.apply()
-        tokenized = self.bpe.apply([raw_input])
-        tokenized = tokenized[0].strip().split()
-
-        # check if the input sequence length stays within the valid length range
-        if is_train and self._filter_by_length(len(tokenized)):
-            return None
-        return tokenized
-
-    def set_vocab(self, itos: List[str]) -> None:
-        pass
->>>>>>> 4a132900
 
 
 def _build_tokenizer(cfg: Dict) -> BasicTokenizer:
