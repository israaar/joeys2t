# coding: utf-8
import unittest
from pathlib import Path

import numpy as np

from joeynmt.data import load_data
from joeynmt.helpers import read_list_from_file
from joeynmt.vocabulary import Vocabulary


class TestVocabulary(unittest.TestCase):

    def setUp(self):
        self.voc_limit = 1000
        self.cfg = {
            "train": "test/data/toy/train",
            "src": {
                "lang": "de",
                "level": "word",
                "lowercase": False,
                "max_length": 30,
                "voc_limit": self.voc_limit,
            },
            "trg": {
                "lang": "en",
                "level": "word",
                "lowercase": False,
                "max_length": 30,
                "voc_limit": self.voc_limit,
            },
            "dataset_type": "plain",
        }

        self.sents = [
            "Die Wahrheit ist, dass die Titanic – obwohl sie alle Kinokassenrekorde "
            "bricht – nicht gerade die aufregendste Geschichte vom Meer ist.",
            "GROẞ",  # ẞ (uppercase) requires Unicode
        ]
        self.word_list = set((" ".join(self.sents)).split())  # only unique tokens
        self.char_list = set(list(" ".join(self.sents)))  # only unique tokens
        self.vocab_file_bpe = Path("test/data/toy/bpe200.txt")
        self.vocab_file_sp = Path("test/data/toy/sp200.txt")
        self.word_vocab = Vocabulary(tokens=sorted(list(self.word_list)))
        self.char_vocab = Vocabulary(tokens=sorted(list(self.char_list)))
        self.specials = ["<unk>", "<pad>", "<s>", "</s>"]

    def testVocabularyFromList(self):
        self.assertEqual(
            len(self.word_vocab) - len(self.word_vocab.specials),
            len(self.word_list),
        )
        self.assertEqual(
            len(self.char_vocab) - len(self.char_vocab.specials),
            len(self.char_list),
        )
        expected_char_itos = [
            " ",
            ",",
            ".",
            "D",
            "G",
            "K",
            "M",
            "O",
            "R",
            "T",
            "W",
            "a",
            "b",
            "c",
            "d",
            "e",
            "f",
            "g",
            "h",
            "i",
            "k",
            "l",
            "m",
            "n",
            "o",
            "r",
            "s",
            "t",
            "u",
            "v",
            "w",
            "ẞ",
            "–",
        ]

        # pylint: disable=protected-access
        self.assertEqual(self.char_vocab._itos, self.specials + expected_char_itos)
        expected_word_itos = [
            "Die",
            "GROẞ",
            "Geschichte",
            "Kinokassenrekorde",
            "Meer",
            "Titanic",
            "Wahrheit",
            "alle",
            "aufregendste",
            "bricht",
            "dass",
            "die",
            "gerade",
            "ist,",
            "ist.",
            "nicht",
            "obwohl",
            "sie",
            "vom",
            "–",
        ]
        self.assertEqual(self.word_vocab._itos, self.specials + expected_word_itos)
        # pylint: enable=protected-access

    def testVocabularyFromFile(self):
        # write vocabs to file and create new ones from those files
        tmp_file_word = Path("tmp.src.word")
        tmp_file_char = Path("tmp.src.char")
        self.word_vocab.to_file(tmp_file_word)
        self.char_vocab.to_file(tmp_file_char)

        word_vocab = Vocabulary(tokens=read_list_from_file(tmp_file_word))
        char_vocab = Vocabulary(tokens=read_list_from_file(tmp_file_char))
        self.assertEqual(self.word_vocab, word_vocab)
        self.assertEqual(self.char_vocab, char_vocab)

        # delete tmp files
        tmp_file_char.unlink()
        tmp_file_word.unlink()

        # pylint: disable=protected-access
        bpe_vocab = Vocabulary(tokens=read_list_from_file(self.vocab_file_bpe))
        expected_bpe_itos = [
            "t@@", "s@@", "e", "e@@", "d@@", "o@@", "b@@", "g@@", "en", "m@@", "u@@"
        ]
        self.assertEqual(bpe_vocab._itos[:15], self.specials + expected_bpe_itos)

        sp_vocab = Vocabulary(tokens=read_list_from_file(self.vocab_file_sp))
        expected_sp_itos = ["▁", "e", "s", "t", "o", "i", "n", "en", "m", "r", "er"]
        self.assertEqual(sp_vocab._itos[:15], self.specials + expected_sp_itos)
        # pylint: enable=protected-access

    def testVocabularyFromDataset(self):
        src_vocab, trg_vocab, _, _, _ = load_data(self.cfg, datasets=["train"])
        self.assertEqual(len(src_vocab), self.voc_limit + len(self.specials))
        self.assertEqual(len(trg_vocab), self.voc_limit + len(self.specials))

        expected_src_itos = [
<<<<<<< HEAD
            "die", "und", "der", "ist", "in", "das", "wir", "zu", "Sie", "es", "von"
        ]
        expected_trg_itos = [
            "the", "of", "to", "and", "a", "that", "in", "is", "you", "we", "And"
=======
            "die",
            "und",
            "der",
            "ist",
            "in",
            "das",
            "wir",
            "zu",
            "Sie",
            "es",
            "von",
        ]
        expected_trg_itos = [
            "the",
            "of",
            "to",
            "and",
            "a",
            "that",
            "in",
            "is",
            "you",
            "we",
            "And",
>>>>>>> c393de32
        ]
        # pylint: disable=protected-access
        self.assertEqual(src_vocab._itos[:15], self.specials + expected_src_itos)
        self.assertEqual(trg_vocab._itos[:15], self.specials + expected_trg_itos)

    def testIsUnk(self):
        self.assertTrue(self.word_vocab.is_unk("BLA"))
        self.assertFalse(self.word_vocab.is_unk("Die"))
        self.assertFalse(self.word_vocab.is_unk("GROẞ"))
        self.assertTrue(self.char_vocab.is_unk("x"))
        self.assertFalse(self.char_vocab.is_unk("d"))
        self.assertFalse(self.char_vocab.is_unk("ẞ"))

    def testEncodingDecoding(self):
        tokenized = [s.split() for s in self.sents]
        ids, length = self.word_vocab.sentences_to_ids(tokenized, bos=True, eos=True)
        expected_ids = [
            [
                2, 4, 10, 17, 14, 15, 9, 23, 20, 21, 11, 7, 13, 23, 19, 16, 15, 12, 6,
                22, 8, 18, 3
            ],
            [2, 5, 3, 1, 1, 1, 1, 1, 1, 1, 1, 1, 1, 1, 1, 1, 1, 1, 1, 1, 1, 1, 1],
        ]
        expected_length = [23, 3]
        self.assertEqual(ids, expected_ids)
        self.assertEqual(length, expected_length)

        decoded = self.word_vocab.arrays_to_sentences(np.array(ids),
                                                      cut_at_eos=True,
                                                      skip_pad=True)
        self.assertEqual(decoded[0], ["<s>"] + tokenized[0] + ["</s>"])
        self.assertEqual(decoded[1], ["<s>"] + tokenized[1] + ["</s>"])<|MERGE_RESOLUTION|>--- conflicted
+++ resolved
@@ -151,12 +151,6 @@
         self.assertEqual(len(trg_vocab), self.voc_limit + len(self.specials))
 
         expected_src_itos = [
-<<<<<<< HEAD
-            "die", "und", "der", "ist", "in", "das", "wir", "zu", "Sie", "es", "von"
-        ]
-        expected_trg_itos = [
-            "the", "of", "to", "and", "a", "that", "in", "is", "you", "we", "And"
-=======
             "die",
             "und",
             "der",
@@ -181,7 +175,6 @@
             "you",
             "we",
             "And",
->>>>>>> c393de32
         ]
         # pylint: disable=protected-access
         self.assertEqual(src_vocab._itos[:15], self.specials + expected_src_itos)
