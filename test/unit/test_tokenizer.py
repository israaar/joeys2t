--- conflicted
+++ resolved
@@ -205,7 +205,50 @@
             dropout = tokenizer(detokenized, is_train=True)
             self.assertEqual(dropout, expected[lang]['dropout'])
 
-<<<<<<< HEAD
+    def testFastBPETokenizer(self):
+        try:
+            cfg = self.data_cfg.copy()
+            for side in ["src", "trg"]:
+                cfg[side]["max_length"] = 30
+                cfg[side]["level"] = "bpe"
+                cfg[side]["tokenizer_type"] = "fastbpe"
+                cfg[side]["tokenizer_cfg"] = {"codes": "test/data/toy/bpe200.codes"}
+                cfg[side]["voc_file"] = "test/data/toy/bpe200.txt"
+
+            # 191st example from the training set
+            expected = {
+                "de": {
+                    "tokenized": ['D@@', 'an@@', 'k@@', 'e.'],
+                    "dropout": ['D@@', 'a@@', 'n@@', 'k@@', 'e@@', '.'],
+                    "detokenized": "Danke.",
+                },
+                "en": {
+                    "tokenized": ['Th@@', 'an@@', 'k', 'y@@', 'ou@@', '.'],
+                    "dropout": ['T@@', 'ha@@', 'n@@', 'k', 'y@@', 'o@@', 'u@@', '.'],
+                    "detokenized": "Thank you.",
+                }
+            }
+
+            _, _, train_data, _, _ = load_data(cfg, datasets=["train"])
+
+            train_src, train_trg = train_data[191]
+            for tokenized, lang in [(train_src, train_data.src_lang),
+                                    (train_trg, train_data.trg_lang)]:
+                # check tokenizer
+                tokenizer = train_data.tokenizer[lang]
+                self.assertIs(type(tokenizer), FastBPETokenizer)
+                self.assertEqual(tokenizer.level, "bpe")
+
+                # check tokenized sequence
+                self.assertEqual(tokenized, expected[lang]['tokenized'])
+
+                # check detokenized sequence
+                detokenized = tokenizer.post_process(tokenized)
+                self.assertEqual(detokenized, expected[lang]['detokenized'])
+
+        except (ImportError, RuntimeError) as e:
+            raise unittest.SkipTest(f"{e} Skip.")
+
 
 class TestSpeechProcessor(unittest.TestCase):
 
@@ -282,49 +325,4 @@
         train_trg_expected = ['p', 'o', 'o', 'r', '▁', 'a', 'l', 'i', 'c', 'e', '!']
         self.assertEqual(train_trg, train_trg_expected)
 
-        # TODO: test specaugment, cmvn
-=======
-    def testFastBPETokenizer(self):
-        try:
-            cfg = self.data_cfg.copy()
-            for side in ["src", "trg"]:
-                cfg[side]["max_length"] = 30
-                cfg[side]["level"] = "bpe"
-                cfg[side]["tokenizer_type"] = "fastbpe"
-                cfg[side]["tokenizer_cfg"] = {"codes": "test/data/toy/bpe200.codes"}
-                cfg[side]["voc_file"] = "test/data/toy/bpe200.txt"
-
-            # 191st example from the training set
-            expected = {
-                "de": {
-                    "tokenized": ['D@@', 'an@@', 'k@@', 'e.'],
-                    "dropout": ['D@@', 'a@@', 'n@@', 'k@@', 'e@@', '.'],
-                    "detokenized": "Danke.",
-                },
-                "en": {
-                    "tokenized": ['Th@@', 'an@@', 'k', 'y@@', 'ou@@', '.'],
-                    "dropout": ['T@@', 'ha@@', 'n@@', 'k', 'y@@', 'o@@', 'u@@', '.'],
-                    "detokenized": "Thank you.",
-                }
-            }
-
-            _, _, train_data, _, _ = load_data(cfg, datasets=["train"])
-
-            train_src, train_trg = train_data[191]
-            for tokenized, lang in [(train_src, train_data.src_lang),
-                                    (train_trg, train_data.trg_lang)]:
-                # check tokenizer
-                tokenizer = train_data.tokenizer[lang]
-                self.assertIs(type(tokenizer), FastBPETokenizer)
-                self.assertEqual(tokenizer.level, "bpe")
-
-                # check tokenized sequence
-                self.assertEqual(tokenized, expected[lang]['tokenized'])
-
-                # check detokenized sequence
-                detokenized = tokenizer.post_process(tokenized)
-                self.assertEqual(detokenized, expected[lang]['detokenized'])
-
-        except (ImportError, RuntimeError) as e:
-            raise unittest.SkipTest(f"{e} Skip.")
->>>>>>> 4a132900
+        # TODO: test specaugment, cmvn