name: "wmt17_ende_bpe"
joeynmt_version: "2.0.0"

data:
    train: "wmt17"
    dev: "wmt17"
    test: "wmt17"
    dataset_type: "huggingface"
    dataset_cfg:
        name: "de-en"
    sample_train_subset: -1
    sample_dev_subset: 200
    src:
        lang: "en"
        max_length: 512
        lowercase: False
        normalize: True
        level: "bpe"
        voc_min_freq: 1
<<<<<<< HEAD
        voc_file: "data/subwords/wmt17_bpe.vocab"
        tokenizer_type: "subword-nmt"
        tokenizer_cfg:
            num_merges: 32000
            codes: "data/subwords/wmt17_bpe.codes"
=======
        voc_file: "subwords/wmt17_bpe.vocab"
        tokenizer_type: "subword-nmt"
        tokenizer_cfg:
            num_merges: 32000
            codes: "subwords/wmt17_bpe.codes"
>>>>>>> 4a132900
            dropout: 0.1
            pretokenizer: "moses"
    trg:
        lang: "de"
        max_length: 512
        lowercase: False
        normalize: True
        level: "bpe"
        voc_limit: 32000
        voc_min_freq: 1
<<<<<<< HEAD
        voc_file: "data/subwords/wmt17_bpe.vocab"
        tokenizer_type: "subword-nmt"
        tokenizer_cfg:
            num_merges: 32000
            codes: "data/subwords/wmt17_bpe.codes"
=======
        voc_file: "subwords/wmt17_bpe.vocab"
        tokenizer_type: "subword-nmt"
        tokenizer_cfg:
            num_merges: 32000
            codes: "subwords/wmt17_bpe.codes"
>>>>>>> 4a132900
            dropout: 0.1
            pretokenizer: "moses"

testing:
    n_best: 1
    beam_size: 5
    beam_alpha: 1.0
    batch_size: 1024
    batch_type: "token"
    max_output_length: 100
    min_output_length: 1
    eval_metrics: ["bleu"]
    return_prob: "hyp"
    generate_unk: False
    repetition_penalty: -1
    no_repeat_ngram_size: -1
    sacrebleu_cfg:
        tokenize: "13a"

training:
    #load_model: "models/wmt17_ende_bpe/best.ckpt"
    reset_best_ckpt: False
    reset_scheduler: False
    reset_optimizer: False
    reset_iter_state: False
    random_seed: 42
    optimizer: "adam"
    normalization: "tokens"
    adam_betas: [0.9, 0.98]
    scheduling: "warmupinversesquareroot"
    learning_rate_warmup: 4000
    learning_rate: 0.0002
    learning_rate_min: 0.00000001
    loss: "crossentropy"
    weight_decay: 0.0
    label_smoothing: 0.1
    batch_size: 4096
    batch_type: "token"
    batch_multiplier: 1
    early_stopping_metric: "bleu"
    epochs: 100
    updates: 100000
    validation_freq: 1000
    logging_freq: 100
    model_dir: "models/wmt17_ende_bpe"
    overwrite: False
    shuffle: True
    use_cuda: True
    print_valid_sents: [0, 1, 2, 3, 4]
    keep_best_ckpts: 5

model:
    initializer: "xavier_uniform"
    embed_initializer: "xavier_uniform"
    embed_init_gain: 1.0
    init_gain: 1.0
    bias_initializer: "zeros"
    tied_embeddings: True
    tied_softmax: True
    encoder:
        type: "transformer"
        num_layers: 6
        num_heads: 8
        embeddings:
            embedding_dim: 512
            scale: True
            dropout: 0.1
        # typically ff_size = 4 x hidden_size
        hidden_size: 512
        ff_size: 2048
        dropout: 0.1
        layer_norm: "pre"
    decoder:
        type: "transformer"
        num_layers: 6
        num_heads: 8
        embeddings:
            embedding_dim: 512
            scale: True
            dropout: 0.1
        # typically ff_size = 4 x hidden_size
        hidden_size: 512
        ff_size: 2048
        dropout: 0.1
        layer_norm: "pre"<|MERGE_RESOLUTION|>--- conflicted
+++ resolved
@@ -17,19 +17,11 @@
         normalize: True
         level: "bpe"
         voc_min_freq: 1
-<<<<<<< HEAD
-        voc_file: "data/subwords/wmt17_bpe.vocab"
-        tokenizer_type: "subword-nmt"
-        tokenizer_cfg:
-            num_merges: 32000
-            codes: "data/subwords/wmt17_bpe.codes"
-=======
         voc_file: "subwords/wmt17_bpe.vocab"
         tokenizer_type: "subword-nmt"
         tokenizer_cfg:
             num_merges: 32000
             codes: "subwords/wmt17_bpe.codes"
->>>>>>> 4a132900
             dropout: 0.1
             pretokenizer: "moses"
     trg:
@@ -40,19 +32,11 @@
         level: "bpe"
         voc_limit: 32000
         voc_min_freq: 1
-<<<<<<< HEAD
-        voc_file: "data/subwords/wmt17_bpe.vocab"
-        tokenizer_type: "subword-nmt"
-        tokenizer_cfg:
-            num_merges: 32000
-            codes: "data/subwords/wmt17_bpe.codes"
-=======
         voc_file: "subwords/wmt17_bpe.vocab"
         tokenizer_type: "subword-nmt"
         tokenizer_cfg:
             num_merges: 32000
             codes: "subwords/wmt17_bpe.codes"
->>>>>>> 4a132900
             dropout: 0.1
             pretokenizer: "moses"
 
