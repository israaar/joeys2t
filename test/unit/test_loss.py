import unittest

import torch

from joeynmt.loss import XentLoss


class TestXentLoss(unittest.TestCase):

    def setUp(self):
        seed = 42
        torch.manual_seed(seed)

    def test_label_smoothing(self):
        pad_index = 0
        smoothing = 0.4
        criterion = XentLoss(pad_index=pad_index, smoothing=smoothing)

        # batch x seq_len x vocab_size: 3 x 2 x 5
        predict = torch.FloatTensor([
            [[0.1, 0.1, 0.6, 0.1, 0.1], [0.1, 0.1, 0.6, 0.1, 0.1]],
            [[0.1, 0.1, 0.6, 0.1, 0.1], [0.1, 0.1, 0.6, 0.1, 0.1]],
            [[0.1, 0.1, 0.6, 0.1, 0.1], [0.1, 0.1, 0.6, 0.1, 0.1]],
        ])

        # batch x seq_len: 3 x 2
        targets = torch.LongTensor([[2, 1], [2, 0], [1, 0]])

        # test the smoothing function
        # pylint: disable=protected-access
        smoothed_targets = criterion._smooth_targets(targets=targets.view(-1),
                                                     vocab_size=predict.size(-1))
        # pylint: enable=protected-access
        torch.testing.assert_close(
            smoothed_targets,
            torch.Tensor([
                [0.0000, 0.1333, 0.6000, 0.1333, 0.1333],
                [0.0000, 0.6000, 0.1333, 0.1333, 0.1333],
                [0.0000, 0.1333, 0.6000, 0.1333, 0.1333],
                [0.0000, 0.0000, 0.0000, 0.0000, 0.0000],
                [0.0000, 0.6000, 0.1333, 0.1333, 0.1333],
                [0.0000, 0.0000, 0.0000, 0.0000, 0.0000],
            ]),
            rtol=1e-4,
            atol=1e-4,
        )
        self.assertEqual(torch.max(smoothed_targets), 1 - smoothing)

        # test the loss computation
<<<<<<< HEAD
        v, = criterion(predict.log(), **{"trg": targets})
        self.assertTensorAlmostEqual(v, 2.1326)
=======
        v = criterion(predict.log(), **{"trg": targets})
        self.assertAlmostEqual(v.item(), 2.1326, places=4)
>>>>>>> 4a132900

    def test_no_label_smoothing(self):
        pad_index = 0
        smoothing = 0.0
        criterion = XentLoss(pad_index=pad_index, smoothing=smoothing)

        # batch x seq_len x vocab_size: 3 x 2 x 5
        predict = torch.FloatTensor([
            [[0.1, 0.1, 0.6, 0.1, 0.1], [0.1, 0.1, 0.6, 0.1, 0.1]],
            [[0.1, 0.1, 0.6, 0.1, 0.1], [0.1, 0.1, 0.6, 0.1, 0.1]],
            [[0.1, 0.1, 0.6, 0.1, 0.1], [0.1, 0.1, 0.6, 0.1, 0.1]],
        ])

        # batch x seq_len: 3 x 2
        targets = torch.LongTensor([[2, 1], [2, 0], [1, 0]])

        # test the smoothing function: should still be one-hot
        # pylint: disable=protected-access
        smoothed_targets = criterion._smooth_targets(targets=targets.view(-1),
                                                     vocab_size=predict.size(-1))
        # pylint: enable=protected-access

        self.assertEqual(torch.max(smoothed_targets), 1)
        self.assertEqual(torch.min(smoothed_targets), 0)

        # yapf: disable
        torch.testing.assert_close(
            smoothed_targets,
            torch.Tensor([
                [0.0, 0.0, 1.0, 0.0, 0.0], [0.0, 1.0, 0.0, 0.0, 0.0],
                [0.0, 0.0, 1.0, 0.0, 0.0], [0.0, 0.0, 0.0, 0.0, 0.0],
                [0.0, 1.0, 0.0, 0.0, 0.0], [0.0, 0.0, 0.0, 0.0, 0.0],
            ]),
            rtol=1e-4,
            atol=1e-4,
        )

<<<<<<< HEAD
        v, = criterion(predict.log(), **{"trg": targets})
        self.assertTensorAlmostEqual(v, 5.6268)
=======
        v = criterion(predict.log(), **{"trg": targets})
        self.assertAlmostEqual(v.item(), 5.6268, places=4)
>>>>>>> 4a132900
<|MERGE_RESOLUTION|>--- conflicted
+++ resolved
@@ -47,13 +47,9 @@
         self.assertEqual(torch.max(smoothed_targets), 1 - smoothing)
 
         # test the loss computation
-<<<<<<< HEAD
+
         v, = criterion(predict.log(), **{"trg": targets})
-        self.assertTensorAlmostEqual(v, 2.1326)
-=======
-        v = criterion(predict.log(), **{"trg": targets})
         self.assertAlmostEqual(v.item(), 2.1326, places=4)
->>>>>>> 4a132900
 
     def test_no_label_smoothing(self):
         pad_index = 0
@@ -91,10 +87,5 @@
             atol=1e-4,
         )
 
-<<<<<<< HEAD
         v, = criterion(predict.log(), **{"trg": targets})
-        self.assertTensorAlmostEqual(v, 5.6268)
-=======
-        v = criterion(predict.log(), **{"trg": targets})
-        self.assertAlmostEqual(v.item(), 5.6268, places=4)
->>>>>>> 4a132900
+        self.assertAlmostEqual(v.item(), 5.6268, places=4)