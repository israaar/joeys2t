# coding: utf-8
"""
JoeyNMT Discord Bot

You need to modify the constants `TOKEN`, `guild` and `CFG_FILES` at the beginning of
the script to add your bot's access token and the pointers to your joeynmt config files.

To get your access token, go
https://discord.com/developers/applications -> Bot -> Token

cf.)
- Install py-cord:
    https://guide.pycord.dev/installation
    :Warning: Apparently, there are some problems with the latest verison.
              Please use py-cord v2.0.1, instead.
    ```
    $ pip install --upgrade git+https://github.com/Pycord-Development/pycord@v2.0.1
    ```
- Creating Your First Bot:
    https://guide.pycord.dev/getting-started/creating-your-first-bot
- Slash Commands:
    https://guide.pycord.dev/interactions/application-commands/slash-commands
"""
import re
from functools import partial
from pathlib import Path

import discord
from discord import SlashCommandGroup, option

from joeynmt.datasets import build_dataset
from joeynmt.helpers import (
    load_checkpoint,
    load_config,
    parse_train_args,
    resolve_ckpt_path,
)
from joeynmt.model import build_model
from joeynmt.prediction import predict
from joeynmt.tokenizers import build_tokenizer
from joeynmt.vocabulary import build_vocab
<<<<<<< HEAD

# joeynmt v2.0.0

client = discord.Client()
=======
>>>>>>> 4a132900

TOKEN = "your-bot-token-here"  # replace with your bot token
guild = 123456789  # replace with your guild ID

# path to config files
CFG_FILES = {
    'ende': './wmt14_ende/config.yaml',
    'deen': './wmt14_deen/config.yaml',
}

# pycord bot client
bot = discord.Bot(debug_guilds=[guild])
translate = SlashCommandGroup("translate", "JoeyNMT translates a message.")


def prepare(cfg_file):
    print("Discord Joey: Loading a model ...")

    cfg = load_config(Path(cfg_file))
    # parse and validate cfg
    model_dir, load_model, device, n_gpu, _, _, fp16 = parse_train_args(
        cfg["training"], mode="prediction")

    # read vocabs
    src_vocab, trg_vocab = build_vocab(cfg["data"], model_dir=model_dir)

    # build model
    model = build_model(cfg["model"], src_vocab=src_vocab, trg_vocab=trg_vocab)

    # load model state from disk
    ckpt = resolve_ckpt_path(None, load_model, model_dir)
    model_checkpoint = load_checkpoint(ckpt, device=device)
    model.load_state_dict(model_checkpoint["model_state"])

    if device.type == "cuda":
        model.to(device)

    src_lang = cfg["data"]["src"]["lang"]
    trg_lang = cfg["data"]["trg"]["lang"]
    tokenizer = build_tokenizer(cfg["data"])
    sequence_encoder = {
        src_lang: partial(src_vocab.sentences_to_ids, bos=False, eos=True),
        trg_lang: None,
    }
    test_data = build_dataset(
        dataset_type="stream",
        path=None,
        src_lang=src_lang,
        trg_lang=trg_lang,
        split="test",
        tokenizer=tokenizer,
        sequence_encoder=sequence_encoder,
    )

    # override decoding options
    test_cfg = cfg["testing"]
    test_cfg["batch_type"] = "sentence"
    test_cfg["batch_size"] = 1
    test_cfg["n_best"] = 1
    test_cfg["return_prob"] = "none"
    test_cfg["return_attention"] = False

    print(f"\t{src_lang}-{trg_lang} model loaded successfully!")
    return test_data, model, test_cfg, device, n_gpu, fp16


def generate(src_input, lang_tag):
    bot.data_dict[lang_tag].cache = {}  # reset cache
    bot.data_dict[lang_tag].set_item(src_input)
    _, _, translations, _, _, _ = predict(
        model=bot.model_dict[lang_tag],
        data=bot.data_dict[lang_tag],
        compute_loss=False,
        device=bot.device[lang_tag],
        n_gpu=bot.n_gpu[lang_tag],
        normalization="none",
        num_workers=0,
        cfg=bot.cfg_dict[lang_tag],
        fp16=bot.fp16[lang_tag],
    )
    bot.data_dict[lang_tag].cache = {}  # reset cache
    return translations[0]


@bot.event
async def on_ready():
    print(f"Discord Joey: {bot.user} logged in.")

    for lang_tag, cfg_file in CFG_FILES.items():
        if lang_tag not in bot.model_dict:
            test_data, model, test_cfg, device, n_gpu, fp16 = prepare(cfg_file)
            bot.data_dict[lang_tag] = test_data
            bot.model_dict[lang_tag] = model
            bot.cfg_dict[lang_tag] = test_cfg
            bot.device[lang_tag] = device
            bot.n_gpu[lang_tag] = n_gpu
            bot.fp16[lang_tag] = fp16

    print("Discord Joey: ready to go!")
    print("=" * 20)


@translate.command(description="Translates a message from English to German.")
@option(
    "message",
    description="Enter a message to tranlsrate.",
    required=True,
    default="Hello!",
)
async def ende(ctx, message: str):
    assert 'ende' in bot.model_dict

    print(f"{ctx.author}: {message}")
    try:
        translation = generate(message.strip(), 'ende')
    except Exception as e:  # pylint: disable=broad-except
        translation = e
    print(f"{bot.user}: {translation}")
    print("=" * 20)

    # Note: `ctx.respond()` will cause an error for non-ascii string.
    # a workaound for now: Use `ctx.send()` instead.
    await ctx.send(f"{ctx.author}: {message}\n{bot.user}: {translation}")


@translate.command(description="Translates a message from German to English.")
@option(
    "message",
    description="Enter a message to tranlsrate.",
    required=True,
    default="Hallo!",
)
async def deen(ctx, message: str):
    assert 'deen' in bot.model_dict

    print(f"{ctx.author}: {message}")
    try:
        translation = generate(message.strip(), 'deen')
    except Exception as e:  # pylint: disable=broad-except
        translation = e
    print(f"{bot.user}: {translation}")
    print("=" * 20)

    # Note: `ctx.respond()` will cause an error for non-ascii string.
    # a work-around fo now: Use `ctx.send()` instead.
    await ctx.send(f"{ctx.author}: {message}\n{bot.user}: {translation}")


# manually add the slash command group created above
bot.add_application_command(translate)

# global variables
bot.data_dict = {}
bot.model_dict = {}
bot.cfg_dict = {}
bot.device = {}
bot.n_gpu = {}
bot.fp16 = {}

bot.run(TOKEN)<|MERGE_RESOLUTION|>--- conflicted
+++ resolved
@@ -39,13 +39,7 @@
 from joeynmt.prediction import predict
 from joeynmt.tokenizers import build_tokenizer
 from joeynmt.vocabulary import build_vocab
-<<<<<<< HEAD
-
-# joeynmt v2.0.0
-
-client = discord.Client()
-=======
->>>>>>> 4a132900
+
 
 TOKEN = "your-bot-token-here"  # replace with your bot token
 guild = 123456789  # replace with your guild ID
