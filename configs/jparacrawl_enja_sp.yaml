name: "jparacrawl_enja_sp"
joeynmt_version: "2.0.0"

data:
    task: "MT"
    train: "../datasets/datasets/jparacrawl"
    dev: "../datasets/datasets/wmt21"
    test: "../datasets/datasets/kftt"
    dataset_type: "huggingface"
    dataset_cfg:
        name: "ja-en"
    sample_train_subset: -1
    sample_dev_subset: 200
    src:
        lang: "en"
        max_length: 512
        lowercase: False
        normalize: True
        level: "bpe"
        voc_limit: 32000
        voc_min_freq: 1
<<<<<<< HEAD
        voc_file: "/scratch5t/ohta/jparacrawl_v3/spm_en.vocab"
        tokenizer_type: "sentencepiece"
        tokenizer_cfg:
            model_file: "/scratch5t/ohta/jparacrawl_v3/spm_en.model"
=======
        voc_file: "subwords/jparacrawl_en.vocab"
        tokenizer_type: "sentencepiece"
        tokenizer_cfg:
            model_file: "subwords/jparacrawl_en.model"
>>>>>>> 4a132900
            model_type: "unigram"
            character_coverage: 1.0
            nbest_size: 10
            alpha: 0.1
    trg:
        lang: "ja"
        max_length: 512
        lowercase: False
        normalize: True
        level: "bpe"
        voc_limit: 32000
        voc_min_freq: 1
<<<<<<< HEAD
        voc_file: "/scratch5t/ohta/jparacrawl_v3/spm_ja.vocab"
        tokenizer_type: "sentencepiece"
        tokenizer_cfg:
            model_file: "/scratch5t/ohta/jparacrawl_v3/spm_ja.model"
=======
        voc_file: "subwords/jparacrawl_ja.vocab"
        tokenizer_type: "sentencepiece"
        tokenizer_cfg:
            model_file: "subwords/jparacrawl_ja.model"
>>>>>>> 4a132900
            model_type: "unigram"
            character_coverage: 0.995
            nbest_size: 10
            alpha: 0.1

testing:
    n_best: 1
    beam_size: 6
    beam_alpha: 1.0
    batch_size: 1024
    batch_type: "token"
    max_output_length: 100
    eval_metrics: ["bleu"]
    return_prob: "none"
    return_attention: False
    generate_unk: False
    no_repeat_ngram_size: 4
    repetition_penalty: -1
    sacrebleu_cfg:
        tokenize: "ja-mecab"

training:
    #load_model: "/workspace/mitarb/ohta/models/jparacrawl_enja_seed456/best.ckpt"
    random_seed: 456
    optimizer: "adam"
    normalization: "tokens"
    adam_betas: [0.9, 0.98]
    scheduling: "warmupinversesquareroot"
    learning_rate_warmup: 4000
    learning_rate: 0.001
    learning_rate_min: 0.00000001
    weight_decay: 0.0
    label_smoothing: 0.1
    clip_grad_norm: 1.0
    loss: "crossentropy"
    batch_size: 5120
    batch_type: "token"
    batch_multiplier: 10
    early_stopping_metric: "ppl"
    epochs: 100
    updates: 36000
    validation_freq: 1000
    logging_freq: 100
    model_dir: "/workspace/mitarb/ohta/models/jparacrawl_enja_seed456"
    overwrite: False
    shuffle: True
    use_cuda: True
    print_valid_sents: [0, 1, 2, 3]
    keep_best_ckpts: 3

model:
    initializer: "xavier_uniform"
    bias_initializer: "zeros"
    init_gain: 1.0
    embed_initializer: "xavier_uniform"
    embed_init_gain: 1.0
    tied_embeddings: False
    tied_softmax: False
    encoder:
        type: "transformer"
        num_layers: 6
        num_heads: 8
        embeddings:
            embedding_dim: 512
            scale: True
            dropout: 0.1
        # typically ff_size = 4 x hidden_size
        hidden_size: 512
        ff_size: 2048
        dropout: 0.1
        layer_norm: "pre"
    decoder:
        type: "transformer"
        num_layers: 6
        num_heads: 8
        embeddings:
            embedding_dim: 512
            scale: True
            dropout: 0.1
        # typically ff_size = 4 x hidden_size
        hidden_size: 512
        ff_size: 2048
        dropout: 0.1
        layer_norm: "pre"<|MERGE_RESOLUTION|>--- conflicted
+++ resolved
@@ -19,17 +19,10 @@
         level: "bpe"
         voc_limit: 32000
         voc_min_freq: 1
-<<<<<<< HEAD
-        voc_file: "/scratch5t/ohta/jparacrawl_v3/spm_en.vocab"
-        tokenizer_type: "sentencepiece"
-        tokenizer_cfg:
-            model_file: "/scratch5t/ohta/jparacrawl_v3/spm_en.model"
-=======
         voc_file: "subwords/jparacrawl_en.vocab"
         tokenizer_type: "sentencepiece"
         tokenizer_cfg:
             model_file: "subwords/jparacrawl_en.model"
->>>>>>> 4a132900
             model_type: "unigram"
             character_coverage: 1.0
             nbest_size: 10
@@ -42,17 +35,10 @@
         level: "bpe"
         voc_limit: 32000
         voc_min_freq: 1
-<<<<<<< HEAD
-        voc_file: "/scratch5t/ohta/jparacrawl_v3/spm_ja.vocab"
-        tokenizer_type: "sentencepiece"
-        tokenizer_cfg:
-            model_file: "/scratch5t/ohta/jparacrawl_v3/spm_ja.model"
-=======
         voc_file: "subwords/jparacrawl_ja.vocab"
         tokenizer_type: "sentencepiece"
         tokenizer_cfg:
             model_file: "subwords/jparacrawl_ja.model"
->>>>>>> 4a132900
             model_type: "unigram"
             character_coverage: 0.995
             nbest_size: 10
@@ -75,8 +61,8 @@
         tokenize: "ja-mecab"
 
 training:
-    #load_model: "/workspace/mitarb/ohta/models/jparacrawl_enja_seed456/best.ckpt"
-    random_seed: 456
+    #load_model: "models/jparacrawl_enja/best.ckpt"
+    random_seed: 42
     optimizer: "adam"
     normalization: "tokens"
     adam_betas: [0.9, 0.98]
